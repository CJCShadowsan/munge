<<<<<<< HEAD
2011-01-20  Chris Dunlap  <cdunlap@llnl.gov>

	* src/munged/gids.c: Renamed struct gids "lock" to "mutex".

	* src/munged/gids.c: Renamed GIDS_DEBUG to _GIDS_DEBUG.

2011-01-19  Chris Dunlap  <cdunlap@llnl.gov>

	* : Updated copyright date range.

	* : Merged issue-2:854-888 into trunk.
	* src/munged/gids.c (_gids_hash_create, _gids_user_to_uid):
	  Replaced calls to getpwnam() with xgetpwnam().
	* src/munged/xgetpwnam.c, src/munged/xgetpwnam.h: Added.
	* src/munged/Makefile.am: Added xgetpwnam.c and xgetpwnam.h.
	* config/x_ac_getpwnam.m4: Added _UNIX95 def for _X_AC_GETPWNAM_R_AIX.
	* src/munged/xgetgrent.c (_xgetgrent_copy_str): Fixed assert that
	  dereferenced uninitialized memory.
	* src/munged/xgetgrent.c (_xgetgrent_copy): Made "src" parm const.
	* src/munged/xgetgrent.c: Moved HAVE_GETGRENT_R_GNU #if-block to top.
	* config/x_ac_getpwnam.m4: Removed _POSIX_C_SOURCE def.
	* config/x_ac_getgrent.m4, config/x_ac_getpwnam.m4:
	  Renamed Sun references to SunOS.
	* configure.ac, config/x_ac_getpwnam.m4: Added X_AC_GETPWNAM.
	* src/munged/xgetgrent.c (xgetgrent_buf_destroy): Fixed comment.
	* src/munged/gids.c: Updated note regarding use of getpwnam / getgrent.
	* src/munged/gids.c (_gids_hash_create): Tweaked test of return value
	  from _gids_user_to_uid().
	* src/munged/xgetgrent.c (xgetgrent): Renamed lock to mutex.
	* src/munged/gids.c (_gids_hash_create): Replaced calls to
	  setgrent(), getgrent(), and endgrent() with xgetgrent_init(),
	  xgetgrent(), and xgetgrent_fini().
	* src/munged/xgetgrent.c, src/munged/xgetgrent.h: Added.
	* src/munged/Makefile.am: Added xgetgrent.c and xgetgrent.h.
	* config/x_ac_getgrent.m4: Renamed HAVE_GETGRENT_R_POSIX to
	  HAVE_GETGRENT_R_GNU.
	* configure.ac: Fixed typo.
	* configure.ac, config/x_ac_getgrent.m4: Added X_AC_GETGRENT.
	* configure.ac: Added autoconf check for sysconf().
	* configure.ac: Moved X_AC_SELECT_AUTH_METHOD to end.
	* src/munged/gids.c (_gids_update): Set t_last_update to the time of
	  the last successful update instead of the GIDS_GROUP_FILE mtime.
	* src/munged/gids.c (_gids_update): Minor cosmetic changes.
	* src/munged/gids.c (gids_create, _gids_update): Fixed do_group_stat
	  not being protected by the gids mutex.  A minor race-condition
	  could occur if a SIGHUP was received towards the beginning of
	  _gids_update().  Now the mutex is held while do_group_stat is copied.
	  And since the mutex is being acquired at the top of _gids_update,
	  t_last_update has been moved into the gids struct as well.
	* src/munged/gids.c (_gids_hash_create): Minor cosmetic changes.
	* src/munged/gids.c (_gids_user_to_uid): Made errors inserting into the
	  uid hash nonfatal since they are just a performance optimization.
	* src/munged/gids.c: Minor cosmetic changes.
	* src/munged/gids.h (gids_is_member): Fixed comment.

2011-01-13  Chris Dunlap  <cdunlap@llnl.gov>

	* : Merged issue-4:883-884 into trunk.
	* src/etc/Makefile.am: Fixed install-data-local target to use $builddir
	  for referencing munge.init since it is listed in AC_CONFIG_FILES.

2011-01-06  Chris Dunlap  <cdunlap@llnl.gov>

	* : Merged issue-3:874-875 into trunk.
	* config/x_ac_debug.m4: Instead of modifying CFLAGS, set DEBUGCFLAGS
	  and passed it via AM_CFLAGS.  Also fixed NDEBUG to ensure it is not
	  defined when --enable-debug is set.
	* src/munged/Makefile.am: Added AM_CFLAGS to munged_CFLAGS.

2010-11-05  Chris Dunlap  <cdunlap@llnl.gov>

	* src/munged/auth_recv.c: Tweaked whitespace.

2010-11-03  Chris Dunlap  <cdunlap@llnl.gov>

	* : Re-bootstrap'd with autoconf-2.67.

2010-09-21  Chris Dunlap  <cdunlap@llnl.gov>

	* src/munge/munge.1.in, src/munge/remunge.1.in, src/munge/unmunge.1.in,
	  src/libmunge/munge.3.in, src/libmunge/munge_ctx.3.in,
	  src/libmunge/munge_enum.3.in, src/libcommon/munge.7.in,
	  src/munged/munged.8.in: Tweaked manpages.  Updated content.
	  Fixed typos and formatting.

	* README: Tweaked usage formatting.

	* src/libcommon/license.c: Tweaked spacing in license_text[].

2010-09-08  Chris Dunlap  <cdunlap@llnl.gov>

	* : Replaced _cipher_map_enum() & _md_map_enum() case statements with
	  static array lookups resulting in a slight performance improvement.
	  The cipher_init_subsystem() & md_init_subsystem() routines were added
	  to initialize these static arrays before race conditions could arise.
	* src/munged/crypto.c (crypto_init):
	  Added calls to cipher_init_subsystem() & md_init_subsystem().
	* src/munged/cipher.c: Added _cipher_is_initialized flag & asserts.
	  Added cipher_init_subsystem().  Replaced _cipher_map_enum() case
	  statement with _cipher_map[] array lookup for Libgcrypt & OpenSSL.
	* src/munged/cipher.h: Added prototype for cipher_init_subsystem().
	* src/munged/md.c: Added _md_is_initialized flag & asserts.
	  Added md_init_subsystem().  Replaced _md_map_enum() case statement
	  with _md_map[] array lookup for Libgrypt & OpenSSL.
	* src/munged/md.h: Added prototype for md_init_subsystem().
	* src/libmunge/munge.h: Added enums for MUNGE_CIPHER_LAST_ITEM,
	  MUNGE_MAC_LAST_ITEM, and MUNGE_ZIP_LAST_ITEM.
=======
2011-01-25  Chris Dunlap  <cdunlap@llnl.gov>

	* src/libcommon/fd.c (fd_timed_read_n, fd_timed_write_n,
	  fd_timed_write_iov): Initialized msecs to -1 when do_skip_first_poll
	  is enabled.  This eliminates the overhead of _fd_get_poll_timeout()
	  when the read or write can complete in a single invocation, at the
	  expense of 2 reads or writes when the poll timeout is 0.

	* src/libcommon/fd.c (fd_timed_read_n, fd_timed_write_n,
	  fd_timed_write_iov): Replaced call to fd_is_nonblocking() with
	  "do_skip_first_poll" parm.  This eliminates the overhead of a
	  function call and fcntl() at the expense of an additional function
	  arg to determine whether the fd is nonblocking.  The old behavior
	  can be preserved by passing "fd_is_nonblocking(fd)" for the new arg.
	* src/libcommon/fd.h: Updated prototypes.
	* src/libcommon/m_msg.c (m_msg_send):
	  Updated call to fd_timed_write_iov().
	* src/libcommon/m_msg.c (m_msg_recv):
	  Updated call to fd_timed_read_n().

	* src/libcommon/fd.c (fd_timed_read_n, fd_timed_write_n,
	  fd_timed_write_iov): Added optimization to skip the poll() on the
	  first iteration of the loop for nonblocking sockets.  This helps the
	  case where the read or write can complete immediately and in a single
	  invocation, thereby eliding the overhead of gettimeofday() + poll().
	  This is safe for nonblocking sockets since the loop already handles
	  EAGAIN to continue with the next iteration of the loop.

	* src/libcommon/fd.h: Tweaked function comment wrt "nonblocking".

	* src/libcommon/fd.c: Tweaked var def spacing.

	* src/libcommon/fd.c (fd_write_n, fd_timed_write_n):
	  Changed "buf" arg type to const.
	* src/libcommon/fd.h: Updated prototypes.

2011-01-24  Chris Dunlap  <cdunlap@llnl.gov>

	* src/libcommon/fd.c: Tweaked spacing.

	* src/libcommon/fd.c (fd_timed_write_iov): Fixed compiler warning for
	  "pointer of type ‘void *’ used in arithmetic".

	* src/libcommon/fd.c: Tweaked comment headers.

2010-10-05  Chris Dunlap  <cdunlap@llnl.gov>

	* src/munged/job.c (job_accept): Prevented continued execution of
	  function if unable to set server's socket to client as nonblocking.

	* src/libmunge/m_msg_client.c (_m_msg_client_connect):
	  Fixed fd leak if unable to set client's socket as nonblocking.

	* src/libcommon/fd.c, src/libcommon/fd.h: Re-ordered functions.

	* TODO: Updated.

	* src/libmunge/m_msg_client.c (_m_msg_client_connect):
	  Set client's socket to server as nonblocking.

	* src/libcommon/fd.c (fd_timed_write_iov): Added.
	* src/libcommon/fd.h: Added prototype.
	* src/libcommon/m_msg.c (m_msg_send): Replaced fd_timed_write_n() with
	  fd_timed_write_iov().  Restoring writev() coalescing reclaims some of
	  the lost throughput.

	* src/libcommon/fd.h: Fixed prototype comment for fd_timed_write_n().

2010-08-26  Chris Dunlap  <cdunlap@llnl.gov>

	* src/libcommon/fd.c (fd_is_nonblocking):
	  Changed return value to conditional expression.
	* src/libcommon/fd.h (fd_is_nonblocking):
	  Updated documentation for return value so true is now >0.

	* src/libcommon/fd.c (fd_set_close_on_exec, fd_set_nonblocking):
	  Replaced assert-check of "fd" parm with runtime-check.

	* src/libcommon/fd.c (fd_is_nonblocking): Added.
	* src/libcommon/fd.h: Added prototype.

	* src/munged/job.c (job_accept): Added strerror() to err msg for
	  fd_set_nonblocking() failure.

2010-08-25  Chris Dunlap  <cdunlap@llnl.gov>

	* : Fixed potential deadlock in munged that can occur if clients block
	  while sending data (issue 1).  The wrappers for read() & write()
	  implement a timeout by preceding the read/write call with a poll().
	  The writev() coalescing of the message header & body has been
	  replaced with two separate fd_timed_write_n()s (for simplicity).
	  The client socket has been made nonblocking.	And the m_msg_send()
	  check for max message length has been moved up to before the
	  write()s.  Unfortunately, this commit degrades throughput by 20%.
	* src/libcommon/m_msg.c (m_msg_send, m_msg_recv): Added support for
	  timing-out sent messages with fd_timed_write_n() and received
	  messages with fd_timed_read_n().
	* src/libcommon/m_msg.c (_get_timeval): Added.
	* src/libcommon/fd.c (fd_timed_read_n, fd_timed_write_n): Added.
	* src/libcommon/fd.h: Added new prototypes.
	* src/libcommon/munge_defs.h: Added MUNGE_SOCKET_TIMEOUT_MSECS.
	* src/munged/job.c (job_accept): Set client socket as nonblocking.
>>>>>>> e0d51db9

2010-07-14  Chris Dunlap  <cdunlap@llnl.gov>

	* src/libcommon/munge_defs.h, src/libmunge/m_msg_client.c,
	  src/munged/conf.c, src/munged/conf.h,
	  src/munged/dec.c, src/munged/enc.c:
	  Renamed MUNGE_REPLAY_RETRY_FLAG to MUNGE_SOCKET_RETRY_FLAG.
	  Renamed MUNGE_SOCKET_XFER_ATTEMPTS to MUNGE_SOCKET_RETRY_ATTEMPTS.
	  Renamed MUNGE_SOCKET_XFER_USLEEP to MUNGE_SOCKET_RETRY_USECS.
	  Renamed got_replay_retry to got_socket_retry in struct conf.

	* src/libcommon/munge_defs.h, src/munged/replay.c:
	  Renamed MUNGE_REPLAY_PURGE_TIMER to MUNGE_REPLAY_PURGE_SECS.

	* src/libcommon/munge_defs.h, src/munged/conf.c:
	  Renamed MUNGE_GROUP_UPDATE_TIMER to MUNGE_GROUP_UPDATE_SECS.
	* src/munged/conf.c, src/munged/conf.h, src/munged/munged.c:
	  Renamed gids_interval to gids_update_secs in struct conf.

	* src/munged/conf.h: Tweaked struct conf comment for def_ttl & max_ttl.

2010-07-06  Chris Dunlap  <cdunlap@llnl.gov>

	* src/libmunge/munge.3.in: Tweaked munge(3) manpage name.

	* config/x_ac_check_pthreads.m4: Tweaked description.

2010-05-23  Chris Dunlap  <cdunlap@llnl.gov>

	* doc/credential_v3_format.txt: Twiddled quote marks.

	* README: Tweaked usage text.

2010-05-19  Chris Dunlap  <cdunlap@llnl.gov>

	* README, src/libcommon/munge.7.in: Updated overview text,
	  breaking OVERVIEW section into USAGE and DETAILS.

2010-04-26  Chris Dunlap  <cdunlap@llnl.gov>

	* : Updated homepage URL.

2010-03-23  Chris Dunlap  <cdunlap@llnl.gov>

	* : Released 0.5.9.

	* HISTORY, META, NEWS: Updated for 0.5.9 release.

	* PLATFORMS: Added kernel release info for GNU/kFreeBSD.

	* config/x_ac_select_auth_method.m4, PLATFORMS: Renamed Solaris
	  references to SunOS in order to be consistent with uname output.

	* config/config.guess, config/config.sub:
	  Updated via autotools-dev-20100122.1.

	* src/etc/munge.sysconfig: Removed svn id keyword.

	* Makefile.am, src/Makefile.am, src/etc/Makefile.am,
	  src/libcommon/Makefile.am, src/libmissing/Makefile.am,
	  src/libmunge/Makefile.am, src/munge/Makefile.am,
	  src/munged/Makefile.am, config/Make-inc.mk:
	  Added copyleft boilerplate.

2010-03-16  Chris Dunlap  <cdunlap@llnl.gov>

	* PLATFORMS: Updated.

	* README: Added license info.

2010-03-15  Chris Dunlap  <cdunlap@llnl.gov>

	* config/x_ac_select_auth_method.m4: Tweaked platform comment for
	  AUTH_METHOD_LOCAL_PEERCRED.

2010-03-11  Chris Dunlap  <cdunlap@llnl.gov>

	* configure.ac: Tweaked formatting.

	* config/x_ac_select_auth_method.m4: Tweaked platform comment for
	  AUTH_METHOD_LOCAL_PEERCRED.

	* config/x_ac_select_auth_method.m4: Fixed check for struct xucred to
	  work on FreeBSD-4.7 with the addition of <sys/param.h> and
	  <sys/types.h>.

2010-03-10  Chris Dunlap  <cdunlap@llnl.gov>

	* config/x_ac_check_fifo_recvfd.m4, config/x_ac_check_so_peercred.m4:
	  Tweaked formatting.

	* configure.ac: Fixed check for socklen_t to work on FreeBSD-4.7 with
	  the addition of <sys/types.h>.
	* config/x_ac_check_local_peercred.m4, src/munged/auth_recv.c:
	  Added <sys/un.h> for LOCAL_PEERCRED define on FreeBSD-4.7.
	  Added <sys/param.h> for NGROUPS on FreeBSD-4.7 (needed for ucred.h).
	  Note that, by default, AUTH_METHOD_GETPEEREID is selected on FreeBSD;
	  however, AUTH_METHOD_LOCAL_PEERCRED also works there since supposedly
	  its getpeereid() is implemented via LOCAL_PEERCRED.

2010-03-09  Chris Dunlap  <cdunlap@llnl.gov>

	* src/munged/munged.c, src/munged/job.c: Changed type of global "done"
	  signal handler flag to volatile sig_atomic_t.  Moved exit_handler()'s
	  log_msg() call outside of signal handler and into job_accept().

2010-03-08  Chris Dunlap  <cdunlap@llnl.gov>

	* src/etc/munge.init.in: Added stanza to service_start() to create
	  /var/run/munge dir if needed.  Fixes bug on Debian/Ubuntu when RAMRUN
	  is enabled.

2010-03-02  Chris Dunlap  <cdunlap@llnl.gov>

	* config/x_ac_select_auth_method.m4: Tweaked whitespace.

	* : Changed license from GPLv2+ to GPLv3+/LGPLv3+.

2010-02-11  Chris Dunlap  <cdunlap@llnl.gov>

	* config/x_ac_debug.m4: Tweaked AC_MSG_RESULT text on failure.

	* config/x_ac_select_crypto_lib.m4:
	  Tweaked AC_MSG_RESULT text on failure.

	* : Moved the compile-time checks for determining the client
	  authentication method into the configure script.
	* configure.ac, config/x_ac_select_auth_method.m4:
	  Added X_AC_SELECT_AUTH_METHOD.
	* config/x_ac_check_fifo_recvfd.m4: Moved check for struct strrecvfd
	  into config/x_ac_select_auth_method.m4 since it is required for both
	  AUTH_METHOD_RECVFD_MKFIFO & AUTH_METHOD_RECVFD_MKNOD.
	* src/libcommon/auth_policy.h, src/libcommon/common.h,
	  src/libcommon/Makefile.am: Removed "auth_policy.h".
	* src/libmunge/auth_send.c, src/munged/auth_recv.c, src/munged/conf.c:
	  Replaced MUNGE_AUTH_* defs with corresponding AUTH_METHOD_* defs.

	* src/libmunge/auth_send.h: Changed #ifdef guard to MUNGE_AUTH_SEND_H.
	* src/munged/auth_recv.h: Changed #ifdef guard to MUNGE_AUTH_RECV_H.

	* configure.ac, config/x_ac_gpl_licensed.m4: Removed X_AC_GPL_LICENSED.
	* src/libmunge/munge.h: Removed #error if !GPL_LICENSED.
	* src/libmunge/munge.3.in, src/libmunge/munge_ctx.3.in,
	  src/libmunge/munge_enum.3.in: Removed references to GPL_LICENSED.

	* configure.ac: Added check for struct ucred in <sys/socket.h>.
	* src/libcommon/auth_policy.h: Added test for HAVE_STRUCT_UCRED to
	  MUNGE_AUTH_SO_PEERCRED client authentication check.

	* configure.ac, config/x_ac_check_so_peercred.m4:
	  Renamed from config/x_ac_check_peercred.m4.
	* src/libcommon/auth_policy.h, src/munged/auth_recv.c:
	  Renamed MUNGE_AUTH_PEERCRED to MUNGE_AUTH_SO_PEERCRED.

2010-02-10  Chris Dunlap  <cdunlap@llnl.gov>

	* configure.ac, config/x_ac_check_local_peercred.m4:
	  Added X_AC_CHECK_LOCAL_PEERCRED.  Added check for struct xucred in
	  <sys/ucred.h>.
	* src/libcommon/auth_policy.h, src/munged/auth_recv.c (auth_recv):
	  Added MUNGE_AUTH_LOCAL_PEERCRED client authentication support for
	  Debian GNU/kFreeBSD systems.

	* configure.ac: Replaced AC_GNU_SOURCE with AC_USE_SYSTEM_EXTENSIONS
	  per autoupdate.

	* : Re-bootstrap'd with autoconf-2.65, automake-1.11.1, libtool 2.2.6b.

	* : Updated copyright date range.

2009-09-18  Chris Dunlap  <cdunlap@llnl.gov>

	* src/etc/munge.init.in: Applied patch from Petter Reinholdtsen
	  <pere@hungry.com> to correct LSB run-time dependencies
	  <http://bugs.debian.org/cgi-bin/bugreport.cgi?bug=541238>.
	  Note that LSB runlevels were removed by an earlier change to
	  prevent the daemon from being started by default on Fedora/RedHat.

2009-08-25  Chris Dunlap  <cdunlap@llnl.gov>

	* src/munged/munged.c: Re-ordered functions.

2009-08-04  Chris Dunlap  <cdunlap@llnl.gov>

	* src/libcommon/munge_defs.h: Tweaked comments.

	* src/libcommon/log.c: Added initializer for log_ctx.id.

	* src/libcommon/log.c (_log_aux): Replaced timestamp code w/ strftimet.

	* src/libcommon/str.c (strftimet): Added.
	* src/libcommon/str.h: Added strftimet() prototype.  Tweaked comments.

2009-07-30  Chris Dunlap  <cdunlap@llnl.gov>

	* src/libcommon/munge_defs.h: Added comment describing latest attack
	  against 11-round AES-256 in 2^70 time.

2009-07-06  Chris Dunlap  <cdunlap@llnl.gov>

	* src/munge/munge.c (parse_cmdline),
	  src/munge/remunge.c (parse_cmdline),
	  src/munge/unmunge.c (parse_cmdline),
	  src/munged/conf.c (parse_cmdline):
	  Renamed opt_string to short_opts, opt_table to long_opts.

	* src/munge/munge.c (parse_cmdline),
	  src/munge/remunge.c (parse_cmdline),
	  src/munge/unmunge.c (parse_cmdline),
	  src/munged/conf.c (parse_cmdline):
	  Added case for missing option argument.

2009-06-10  Chris Dunlap  <cdunlap@llnl.gov>

	* src/libmunge/enum.c (munge_enum_str_to_int),
	  src/munge/munge.c (parse_cmdline),
	  src/munge/remunge.c (parse_cmdline),
	  src/munged/conf.c (parse_cmdline):
	  Added additional checks for strtol() & strtoul().

2009-05-04  Chris Dunlap  <cdunlap@llnl.gov>

	* configure.ac: Added AC_GNU_SOURCE macro (note that it is called
	  before any macros that run the C compiler).  As of glibc 2.8, the
	  _GNU_SOURCE feature test macro must be defined in order to obtain the
	  ucred struct definition.

2009-04-27  Chris Dunlap  <cdunlap@llnl.gov>

	* : Re-bootstrap'd with autoconf-2.61, automake-1.10.1.

	* configure.ac: Added AM_PROG_CC_C_O for compiling auth_recv.c with
	  per-target flags.

2009-04-23  Chris Dunlap  <cdunlap@llnl.gov>

	* : Updated copyright date range.

	* src/munge/munge.1.in, src/munge/remunge.1.in, src/munge/unmunge.1.in,
	  src/munged/munged.8.in: Changed "--socket string" to "--socket path".

	* src/etc/munge.init.in: Swapped order of CONFIG & DAEMON_ARGS vars.

2009-04-06  Chris Dunlap  <cdunlap@llnl.gov>

	* src/etc/munge.init.in: Changed LSB Default-Start / Default-Stop and
	  chkconfig runlevels so daemon is not started by default.

2008-12-10  Chris Dunlap  <cdunlap@llnl.gov>

	* src/munged/gids.c (_gids_uid_alloc): Added check for valid 'user'.

	* src/munged/gids.c (_gids_uid_alloc): Updated usage comment.

	* src/munged/gids.c (_gids_hash_create): Added guard for processing
	  results of getgrent() to avoid dereferencing gr_mem if NULL.

	* src/munged/gids.c (_gids_hash_create): Added strerror() to log msg
	  for getgrent() failure.

	* src/munged/gids.c (_gids_hash_create): Added 'do_group_db_close'
	  guard var for endgrent() in 'err' path.

	* src/munged/gids.c (_gids_update): Restructured in order for the gids
	  mutex to be locked/unlocked only once instead of twice per call.

2008-08-14  Chris Dunlap  <cdunlap@llnl.gov>

	* src/libcommon/m_msg.c, src/libmunge/encode.c, src/munged/dec.c,
	  src/munged/enc.c, src/munged/munged.c: Removed unnecessary header
	  includes.

	* src/libmissing/inet_ntop.h, src/munged/conf.c, src/munge/unmunge.c:
	  Moved <arpa/inet.h> header include into "inet_ntop.h" #if/#else.

2008-07-01  Chris Dunlap  <cdunlap@llnl.gov>

	* : Re-bootstrap'd with autoconf-2.61, automake-1.10.

	* configure.ac, config/config.h.in,
	  src/libcommon/munge_defs.h, src/libmunge/enum.c,
	  src/libmunge/munge.h, src/libmunge/munge_ctx.3.in, src/munged/md.c:
	  Added support for MUNGE_MAC_SHA512.

	* doc/credential_v3_format.txt: Added additional details to the steps
	  in which credentials are encoded.

2008-01-30  Chris Dunlap  <cdunlap@llnl.gov>

	* src/munged/path.h: Added missing #include.

	* src/munged/path.c (path_dirname): Changed behavior to return EINVAL
	  error if src is NULL.

2008-01-29  Chris Dunlap  <cdunlap@llnl.gov>

	* src/libcommon/ctx.c (munge_ctx_create): Fixed bug where
	  ctx->error_str could be read before it was initialized.

	* src/libcommon/str.c, src/libcommon/str.h (strcatf):
	  Fixed bug where strcatf()'s size_t return type prevented the error
	  code of -1 from being returned to the caller.
	* src/munged/crypto.c (openssl_log_msg):
	  Specified void cast to discard return value from strcatf().

2008-01-28  Chris Dunlap  <cdunlap@llnl.gov>

	* src/munged/gids.c (_gids_hash_create, _gids_user_to_uid):
	  Fixed bug where _gids_user_to_uid() returned a signed int identifying
	  the uid (on success) or -1 (on error).  This value was first assigned
	  directly to an unsigned uid_t and then tested for error.  But since
	  the var was unsigned, the test would always eval to true.

2008-01-09  Chris Dunlap  <cdunlap@llnl.gov>

	* : Updated copyright date range.

2007-10-10  Chris Dunlap  <cdunlap@llnl.gov>

	* DISCLAIMER.LLNS, DISCLAIMER.UC: Updated.

2007-10-08  Chris Dunlap  <cdunlap@llnl.gov>

	* src/etc/munge.init.in: Updated to conman r806.
	  Added support for Debian Etch & Ubuntu Edgy.
	  Renamed OPTIONS to DAEMON_ARGS.  Renamed SERVICE_NAME to SCRIPT_NAME.
	  Redirected ERRMSG to stderr.  Forced removal of PIDFILE on stop.
	  Replaced query_exec() with type.  Added log_init() and log_fini().
	  Added check for "dead" status if process not found & pidfile exists.
	* src/etc/munge.sysconfig: Renamed OPTIONS to DAEMON_ARGS.

2007-10-05  Chris Dunlap  <cdunlap@llnl.gov>

	* : Updated copyright info for LLNS.

2007-10-03  Chris Dunlap  <cdunlap@llnl.gov>

	* munge.spec: Added openssl-devel, bzip2-devel, and zlib-devel
	  BuildRequires for mock builds.

2007-09-10  Chris Dunlap  <cdunlap@llnl.gov>

	* src/etc/munge.init.in: Fixed bug with RH_SUBSYS referencing the init
	  script name instead of the executable daemon name.

	* src/etc/munge.init.in: Fixed bug with SERVICE_NAME not removing the
	  leading /[SK][0-9]+/, thereby causing the sysconfig file to be
	  ignored at boot (when referenced via "/etc/rc5.d/S40munge").

2007-04-04  Chris Dunlap  <cdunlap@llnl.gov>

	* src/etc/Makefile.am: Fixed bug in install-data-local target that
	  caused installation of munge.sysconfig to be considered new if
	  munge.init had changed.

	* src/etc/Makefile.am: Changed munge.sysconfig install perms to 0644.

2007-02-05  Chris Dunlap  <cdunlap@llnl.gov>

	* : Released 0.5.8.

	* TODO: Updated.

	* HISTORY, META, NEWS: Updated for 0.5.8 release.

2007-02-03  Chris Dunlap  <cdunlap@llnl.gov>

	* : Updated copyright date range.

	* src/munged/cipher.c (HAVE_LIBGCRYPT:_cipher_init): Fixed cast
	  causing stack corruption and overwriting 'algo' on amd64.

2006-12-26  Chris Dunlap  <cdunlap@llnl.gov>

	* src/munged/cipher.c (_cipher_update): Fixed compiler warning that
	  initialization discards qualifiers from pointer target type.

2006-12-25  Chris Dunlap  <cdunlap@llnl.gov>

	* NEWS: Tweaked capitalization.

2006-12-23  Chris Dunlap  <cdunlap@llnl.gov>

	* NEWS: Tweaked wording of 0.5.7 release notes.

	* : Released 0.5.7.

	* HISTORY, META, NEWS: Updated for 0.5.7 release.

2006-12-22  Chris Dunlap  <cdunlap@llnl.gov>

	* src/munged/crypto.c (crypto_fini, _openssl_thread_dynlock_destroy):
	  Changed pthread_mutex_destroy() error to be nonfatal.
	* src/munged/gids.c (gids_destroy): Changed pthread_mutex_destroy()
	  error to be nonfatal.
	* src/munged/work.c (work_fini): Changed pthread_cond_destroy() and
	  pthread_mutex_destroy() errors to be nonfatal.

2006-12-21  Chris Dunlap  <cdunlap@llnl.gov>

	* NEWS, src/munged/conf.c, src/munged/munged.8.in:
	  Changed --check-group-mtime to --group-check-mtime.

	* src/munged/gids.c: Added gids map timing information to log message.

	* HISTORY, META, NEWS: Updated for 0.5.7 release.

2006-12-20  Chris Dunlap  <cdunlap@llnl.gov>

	* src/munged/gids.c (_gids_dump_uid_hash): Tweaked debug table header.

	* src/munged/gids.c: Removed the need for casting the gids hash key
	  uid_t to a gid_t by making the gids hash return a struct gids_head
	  that points to a singly-linked list of struct gids_nodes.

	* src/munged/munged.8.in: Tweaked notes section.

2006-12-19  Chris Dunlap  <cdunlap@llnl.gov>

	* src/munged/munged.8.in: Tweaked docs for --group-update-time.

	* src/munged/conf.c:
	  Added --check-group-mtime and --group-update-time.
	* src/munged/munged.8.in:
	  Documented --check-group-mtime and --group-update-time.
	* src/munged/gids.c (gids_create): Added log messages.
	* src/munged/gids.h: Added GIDS_GROUP_FILE from gids.c.
	* src/munged/munged.c (main): Moved gids_create() lower.

	* src/libcommon/munge_defs.h: Tweaked comment.

	* src/libcommon/munge_defs.h:
	  Renamed MUNGE_GROUP_PARSE_TIMER to MUNGE_GROUP_UPDATE_TIMER.
	* src/munged/conf.c (create_conf):
	  Changed MUNGE_GROUP_PARSE_TIMER to MUNGE_GROUP_UPDATE_TIMER.

	* src/munged/munged.c (main): Moved handle_signals() to after
	  daemonize_init().
	* src/munged/munged.c (hup_handler): Added to invoke gids_update().
	* src/munged/gids.h: Changed prototype for gids_create().
	  Added gids_update().
	* src/munged/gids.c (gids_create): Initialized timer, interval, and
	  do_group_stat vars that were added to struct gids.
	* src/munged/gids.c (gids_update): Added public function to schedule
	  an immediate update.
	* src/munged/gids.c (_gids_update): Set do_group_stat flag to -1 on
	  stat() error, and resurrect it in gids_update() if enabled.
	* src/munged/conf.c (create_conf): Set conf flags via "!!" to ensure
	  proper boolean coversions.
	* src/munged/munged.8.in: Documented signals.
	* src/libcommon/munge_defs.h: Tweaked MUNGE_GROUP_STAT_FLAG docs.

2006-12-18  Chris Dunlap  <cdunlap@llnl.gov>

	* src/munged/gids.c: Added caching of uids from getpwnam().
	* src/munged/gids.h: Added UIDS_HASH_SIZE define.

	* : Added support for supplemental group info to be computed only once
	    or never.
	* src/libcommon/munge_defs.h:
	  Changed MUNGE_GROUP_PARSE_TIMER from 900 seconds to 3600 seconds.
	* src/munged/conf.h: Added gids_interval to struct conf.
	* src/munged/conf.c (create_conf): Initialized gids & gids_interval.
	* src/munged/gids.h: Tweaked gids_create() documentation.
	* src/munged/gids.c: Added support for GIDs mapping to be computed
	  only once if interval=0, and skipped altogether if interval=-1.

2006-12-12  Chris Dunlap  <cdunlap@llnl.gov>

	* src/libcommon/log.c (log_err, log_errno): Replaced magic number 1024
	  with LOG_BUFFER_MAXLEN define.

	* src/munged/munged.c (daemonize_init): Disabled "daemonize" pipe in
	  parent process after initial fork().

2006-12-06  Chris Dunlap  <cdunlap@llnl.gov>

	* src/munged/dec.c: Added missing stdlib.h & time.h #includes.

	* src/libmunge/munge_ctx.3.in: Renamed "COMPRESSION TYPES" section
	  header to "ZIP TYPES".

	* src/munged/munged.8.in: Fixed Description section to reflect the
	  changes introduced with the v3 credential format where compression
	  now takes place before the MAC calculation.
	* src/libcommon/munge.7.in, src/libmunge/munge.3.in,
	  src/libmunge/munge_ctx.3.in, src/libmunge/munge_enum.3.in,
	  src/munge/munge.1.in, src/munge/remunge.1.in, src/munged/munged.8.in:
	  Minor formatting, grammar, and spelling tweaks.

2006-12-01  Chris Dunlap  <cdunlap@llnl.gov>

	* doc/credential_v3_format.txt: Added comment specifying encryption
	  uses PKCS #5 padding.

2006-11-23  Chris Dunlap  <cdunlap@llnl.gov>

	* BUGS, TODO: Updated.

2006-11-22  Chris Dunlap  <cdunlap@llnl.gov>

	* NEWS: Tweaked wording of 0.5.6 release notes.

	* : Released 0.5.6.

	* HISTORY, META, NEWS: Updated for 0.5.6 release.

	* src/munged/auth_recv.h, src/munged/conf.h, src/munged/crypto.h,
	  src/munged/thread.h: Tweaked formatting.

	* src/munged/cred.h: Removed evp.h include to fix bug causing build
	  using Libgcrypt to fail without OpenSSL headers.

2006-11-14  Chris Dunlap  <cdunlap@llnl.gov>

	* : Released 0.5.5.

	* BUGS, HISTORY, META, NEWS, PLATFORMS: Updated for 0.5.5 release.

	* src/libmunge/munge.h: Tweaked comments.

	* src/munged/cipher.c (HAVE_OPENSSL:_cipher_map_enum),
	  src/libmunge/enum.c: Made AES-256 support dependent upon SHA-256
	  since the 256-bit cipher key length can currently only be satisfied
	  by a 256-bit message digest.

2006-11-13  Chris Dunlap  <cdunlap@llnl.gov>

	* src/munged/cipher.c (HAVE_LIBGCRYPT:_cipher_final): Changed so
	  memcpy() of decrypted plaintext only occurs if data exists after
	  PKCS #5 block padding has been removed.

	* src/munged/cipher.c, src/munged/mac.c, src/munged/md.c:
	  Added log_msg()s at LOG_DEBUG to investigate infrequent "Unable to
	  encrypt credential" errors when using the blowfish cipher with
	  Libgcrypt.  The bug is generated by gcry_cipher_setkey() returning a
	  "Weak encryption key" error string.  Googling around turns up a post
	  by Christian Grothoff saying "This is a (forgotten) problem with
	  libgcrypt.  The crypto library insists on checking that the key for
	  the blowfish cypher is 'secure'."  Krista Bennett then reports that
	  "The libgcrypt weak encryption key bug has been fixed in CVS."

	* config/x_ac_path_openssl.m4:
	  Added /usr/sfw to _x_ac_path_openssl_dirs for Solaris.

	* configure.ac: Fixed type check for CRYPTO_dynlock so OpenSSL-specific
	  CFLAGS are included.

	* src/munged/cipher.c (HAVE_OPENSSL:_cipher_map_enum): Fixed compiler
	  warning "assignment discards qualifiers from pointer target type".
	* src/munged/md.c (HAVE_OPENSSL:_md_map_enum): Fixed compiler warning
	  "assignment discards qualifiers from pointer target type".

	* src/munged/mac.c, src/munged/mac.h:
	  Renamed struct mac_ctx len var to diglen.
	* src/munged/md.c, src/munged/md.h:
	  Renamed struct md_ctx len var to diglen.

2006-11-09  Chris Dunlap  <cdunlap@llnl.gov>

	* src/munged/cipher.c (HAVE_LIBGCRYPT:_cipher_update):
	  Tweaked assertions.  Updated documentation.
	* src/munged/cipher.c (HAVE_LIBGCRYPT:_cipher_final):
	  Tweaked assertions.

	* src/munged/cipher.c (cipher_update, cipher_final):
	  Added check for valid dstlen.

	* src/munged/mac.c (mac_init): Changed so assert assignments are only
	  made if _mac_init() succeeds.
	* src/munged/md.c (md_init): Changed so assert assignments are only
	  made if _md_init() succeeds.

	* src/munged/random.h: Updated documentation for random_init().
	* src/munged/random.c (HAVE_LIBGCRYPT:_random_read_seed):
	  Fixed inner loop to process number of bytes read and exit on EOF.
	* src/munged/random.c (HAVE_LIBGCRYPT:_random_write_seed):
	  Tweaked var names to match HAVE_LIBGCRYPT:_random_read_seed().

	* src/munged/mac.h: Added len to struct mac_ctx.
	* src/munged/mac.c (mac_final): Added check for valid dstlen.
	* src/munged/mac.c (_mac_init): Set struct mac_ctx len var.
	* src/munged/mac.c (_mac_final): Added dstlen check to ensure mac will
	  not overflow dst buffer.
	* src/munged/mac.c (HAVE_LIBGCRYPT:_mac_block): Memset ctx when done.
	* src/munged/mac.c (HAVE_OPENSSL:_mac_block): Added dstlen check to
	  ensure mac will not overflow dst buffer.

2006-11-08  Chris Dunlap  <cdunlap@llnl.gov>

	* src/munged/md.h: Added len to struct md_ctx.
	* src/munged/md.c (md_final): Added check for valid dstlen.
	* src/munged/md.c (md_copy): Copied struct md_ctx len var.
	* src/munged/md.c (_md_init): Set struct md_ctx len var.
	* src/munged/md.c (_md_final): Added dstlen check to ensure md will not
	  overflow dst buffer.

	* src/munged/md.c (md_cleanup): Removed unnecessary var initialization.

	* src/munged/crypto.c (crypto_init): Tweaked err msg verbage.

2006-11-07  Chris Dunlap  <cdunlap@llnl.gov>

	* src/munged/enc.c (enc_mac): Reverted assertion after mac_final().

2006-11-02  Chris Dunlap  <cdunlap@llnl.gov>

	* src/munged/enc.c (enc_validate_msg): Added check to ensure the MAC
	  would generate a DEK of sufficient length for the cipher.
	* src/munged/dec.c (dec_unpack_outer): Added check to ensure the MAC
	  would generate a DEK of sufficient length for the cipher.
	* src/libmunge/munge_ctx.3.in: Updated documentation for
	  MUNGE_CIPHER_AES256 to note that it requires MUNGE_MAC_SHA256.

	* src/munged/conf.c (create_subkeys): Moved check for minimum length
	  of keyfile from _conf_open_keyfile() in order for it to be performed
	  on the number of bytes processed instead of the size of the file.

	* src/munged/random.c (HAVE_LIBGCRYPT:_random_read_seed):
	  Removed warning if seed does not exist.

	* src/munged/conf.c (_conf_open_keyfile): Added check for minimum
	  length of keyfile.
	* src/libcommon/munge_defs.h: Added MUNGE_MINIMUM_SECRET_KEY_LEN.

2006-11-01  Chris Dunlap  <cdunlap@llnl.gov>

	* config/x_ac_select_crypto_lib.m4: Changed default crypto lib to
	  OpenSSL due to better performance.
	* QUICKSTART: Updated.

	* : Reduced memory requirements for replay cache.
	* src/libcommon/munge_defs.h: Added MUNGE_MINIMUM_MD_LEN.
	* src/munged/replay.c (replay_insert, replay_remove):
	  Changed replay_key.data.mac[] to only store the first
	  MUNGE_MINIMUM_MD_LEN bytes of the credential's MAC.

2006-10-31  Chris Dunlap  <cdunlap@llnl.gov>

	* TODO: Updated.

	* : Added support for MUNGE_CIPHER_AES256 and MUNGE_MAC_SHA256.
	* configure.ac, config/config.h.in: Added OpenSSL function checks for
	  EVP_aes_256_cbc() and EVP_sha256().
	* src/libcommon/munge_defs.h: Updated MUNGE_MAXIMUM_KEY_LEN and
	  MUNGE_MAXIMUM_MD_LEN.
	* src/libmunge/munge.h: Added enums for MUNGE_CIPHER_AES256 and
	  MUNGE_MAC_SHA256.  Renamed enum for MUNGE_CIPHER_AES_128 to
	  MUNGE_CIPHER_AES128.  Added MUNGE_CIPHER_AES_128 define for
	  backwards-compatibility.
	* src/libmunge/enum.c: Updated _munge_cipher_table[] and
	  _munge_mac_table[].
	* src/libmunge/munge_ctx.3.in: Documented MUNGE_CIPHER_AES256 and
	  MUNGE_MAC_SHA256.  Updated documentation for MUNGE_MAC_MD5 and
	  MUNGE_MAC_SHA1.
	* src/munged/cipher.c: Added support for MUNGE_CIPHER_AES256.
	* src/munged/md.c: Added support for MUNGE_MAC_SHA256.

2006-10-30  Chris Dunlap  <cdunlap@llnl.gov>

	* : Added support for Libgcrypt.
	* src/munged/dec.c, src/munged/enc.c, src/munged/conf.c:
	  Updated calls from cipher.h, md.h, mac.h, and random.h.
	* src/munged/cipher.c, src/munged/cipher.h: Refactored routines into
	  static openssl routines.  Added static libgcrypt routines.  Added
	  cipher_map_enum() to replace lookup.c:lookup_cipher().  Changed
	  prototypes for cipher_init(), cipher_block_size(), cipher_iv_size(),
	  and cipher_key_size() to replace use of EVP_CIPHER with
	  munge_cipher_t.  Changed use of [dstlen] parm for cipher_update()
	  and cipher_final().
	* src/munged/md.c, src/munged/md.h: Refactored routines into static
	  openssl routines.  Added static libgcrypt routines.  Added
	  md_map_enum() to replace lookup.c:lookup_mac().  Changed prototypes
	  for md_init() and md_size() to replace use of EVP_MD with
	  munge_mac_t.  Changed use of [dstlen] parm for md_final().
	* src/munged/mac.c, src/munged/mac.h: Refactored routines into static
	  openssl routines.  Added static libgcrypt routines.  Added
	  mac_map_enum() to replace lookup.c:lookup_mac().  Changed prototypes
	  for mac_init(), mac_size(), and mac_block() to replace use of EVP_MD
	  with munge_mac_t.  Changed use of [dstlen] parm for mac_final() and
	  mac_block().
	* src/munged/random.c: Refactored routines into static openssl
	  routines.  Added static libgcrypt routines.
	* src/munged/munged.c: Replaced crypto_thread_init() with
	  crypto_init(), and crypto_thread_fini() with crypto_fini().
	* src/munged/crypto.c, src/munged/crypto.h: Added crypto_init() and
	  crypto_fini().  Refactored crypto_thread.c routines into static
	  openssl routines.  Added crypto_log.c:crypto_log_msg() routine as
	  openssl_log_msg().  Added static libgcrypt routines.
	* src/munged/crypto_log.c, src/munged/crypto_log.h,
	  src/munged/crypto_thread.c, src/munged/crypto_thread.h,
	  src/munged/lookup.c, src/munged/lookup.h: Removed.
	* src/libmunge/enum.c: Updated test for MUNGE_CIPHER_AES128_FLAG.
	* src/libcommon/munge_defs.h: Updated MUNGE_DEFAULT_CIPHER test for
	  libgcrypt.  Added MUNGE_MAXIMUM_BLK_LEN, MUNGE_MAXIMUM_KEY_LEN, and
	  MUNGE_MAXIMUM_MD_LEN.
	* src/munged/cred.h: Updated MAX_DEK, MAX_IV, and MAX_MAC to use new
	  munge_defs.h MUNGE_MAXIMUM_*_LEN defines.
	* src/munged/Makefile.am: Added $(CRYPTO_CFLAGS) and $(CRYPTO_LIBS).
	  Updated munged_SOURCES.
	* configure.ac: Added AM_PATH_LIBGCRYPT, X_AC_PATH_OPENSSL, and
	  X_AC_SELECT_CRYPTO_LIB.  Moved tests for OpenSSL into conditional
	  based on $(CRYPTO_PKG).
	* config/config.h.in: Added HAVE_LIBGCRYPT and HAVE_OPENSSL.
	* config/x_ac_arch.m4: Removed x_ac_cv_check_ssl_dir unsets.
	* config/x_ac_path_openssl.m4: Added to replace x_ac_check_ssl.m4.
	* config/x_ac_check_ssl.m4: Replaced by x_ac_path_openssl.m4.
	* config/x_ac_select_crypto_lib.m4: Added.
	* BUGS, QUICKSTART, TODO: Updated.

	* src/libmissing/Makefile.am: Replaced @LTLIBOBJS@ with $(LTLIBOBJS).

	* doc/credential_v3_format.txt: Added comment specifying encryption is
	  performed in cipher block chaining mode.

2006-10-02  Chris Dunlap  <cdunlap@llnl.gov>

	* src/etc/munge.sysconfig: Tweaked commented OPTIONS var.

2006-10-01  Chris Dunlap  <cdunlap@llnl.gov>

	* README, src/libcommon/munge.7.in: Changed header name.

2006-09-26  Chris Dunlap  <cdunlap@llnl.gov>

	* : Released 0.5.4.

	* HISTORY, META, NEWS: Updated for 0.5.4 release.

	* src/etc/munge.init.in (signal_process): Replaced use of return code
	  from second kill with another query_pids.  This protects against the
	  first kill taking slightly too long and the second kill not finding
	  the process.

	* src/libcommon/log.c (_log_die): Changed "c" var type to "signed char"
	  since a char is unsigned on AIX.
	* src/munged/munged.c (daemonize_init): Changed "priority" var type to
	  "signed char" since a char is unsigned on AIX.

	* src/munged/auth_recv.c (_check_auth_client_dir):
	  Combined tests for write permissions and the sticky bit being set.

	* src/etc/munge.init.in (service_restart): Replaced negated conditional
	  with if/else since Solaris shell complains about commands starting
	  with "!".

	* src/munged/path.c, src/munged/path.h: Fixed bug on FreeBSD where
	  PATH_MAX was not being defined by "path.h".

	* src/etc/Makefile.am: Fixed installed directory ownership on
	  $(localstatedir) & $(localstatedir)/*.

2006-09-25  Chris Dunlap  <cdunlap@llnl.gov>

	* src/etc/Makefile.am, src/libcommon/Makefile.am,
	  src/libmunge/Makefile.am, src/munge/Makefile.am,
	  src/munged/Makefile.am: Fixed bug on AIX causing directories created
	  during "make install" to have wrong permissions inherited from umask.

	* src/munged/auth_recv.c (_check_auth_client_dir):
	  Added auth client dir ownership check.

	* BUGS, PLATFORMS, TODO: Updated.

	* README, munge.spec, src/libcommon/munge.7.in: Updated description.

	* QUICKSTART: Updated.

	* src/munged/munged.8.in: Updated info on --force cmdline opt.
	* src/munged/munged.c (write_pidfile): Added pidfile_name path checks.
	* src/munged/munged.c (open_logfile): Added logfile_name path checks.
	* src/munged/munged.c (sock_create): Added socket_name path checks.
	* src/munged/auth_recv.c (auth_recv_init):
	  Added auth_server_dir & auth_client_dir path checks via
	  _check_auth_server_dir() & _check_auth_client_dir().
	* src/munged/auth_recv.h: Updated prototype for auth_recv_init().
	* src/munged/conf.c (create_subkeys): Added key_name path checks
	  via _conf_open_keyfile().
	* src/munged/random.c (random_init): Added seed_name path checks.
	* src/munged/random.c (random_fini): Restricted umask as a precaution.
	* src/munged/Makefile.am: Added path.c & path.h.
	* src/munged/path.c, src/munged/path.h: Added.

2006-09-12  Chris Dunlap  <cdunlap@llnl.gov>

	* src/libmunge/munge_enum.3.in, src/munge/munge.1.in,
	  src/munge/remunge.1.in: Fixed Lintian warning about
	  hyphen-used-as-minus-sign (Thanks to Gennaro Oliva).

2006-09-07  Chris Dunlap  <cdunlap@llnl.gov>

	* src/etc/munge.init.in: Changed use of "expr" to "expr --" to prevent
	  next arg from potentially being treated as a cmdline option.

2006-09-04  Chris Dunlap  <cdunlap@llnl.gov>

	* src/etc/Makefile.am: Fixed bug with unterminated line (ie, missing
	  semicolon) from previous commit.

2006-09-02  Chris Dunlap  <cdunlap@llnl.gov>

	* src/etc/Makefile.am: Changed the install-data-local target so the
	  /etc/munge, /var/lib/munge, /var/log/munge, and /var/run/munge dirs
	  would be owned by "daemon" if the "make install" was done by root.

2006-09-01  Chris Dunlap  <cdunlap@llnl.gov>

	* README, munge.spec, src/libcommon/munge.7.in: Updated description.

	* src/etc/munge.init.in: Removed dependency on awk.

	* src/etc/Makefile.am: Changed the install-data-local target so the
	  installed munge.init and munge.sysconfig files would only be given
	  the ".new" suffix if the files already existed at the destination
	  and differed from the files about to be installed.

2006-08-31  Chris Dunlap  <cdunlap@llnl.gov>

	* src/libcommon/auth_policy.h: Updated comment to add Darwin to the
	  list of platforms supporting getpeereid().

	* configure.ac, config/x_ac_darwin.m4: Added support for Darwin.
	  By defining _APPLE_C_SOURCE via configure, a different version of
	  certain pthread routines is used.  Without it, pthread_cond_wait()
	  is not recognized as a cancellation point; consequently, work_fini()
	  is unable to cancel the worker threads, and munged hangs on
	  pthread_join() at exit as a result.

2006-08-30  Chris Dunlap  <cdunlap@llnl.gov>

	* munge.spec: Tweaked formatting.

	* src/libcommon/auth_policy.h: Updated comment regarding when
	  getpeereid() first appeared in FreeBSD.

	* src/etc/munge.init.in: Removed use of UID variable since RedHat
	  returns the error "UID: readonly variable".

	* munge.spec: Replaced use of "daemon" group with "root" group since
	  the daemon group does not exist on AIX by default.  The root group
	  does not exist there either, but RPM seems to quietly deal with it.

2006-08-29  Chris Dunlap  <cdunlap@llnl.gov>

	* config/x_ac_arch.m4: Removed leftover code from previous commit.

	* README.AIX, munge.spec, config/x_ac_arch.m4: Fixed so 32-bit &
	  64-bit builds work on AIX without a gcc wrapper script setting either
	  "-maix32" or "-maix64".

	* munge.spec: Tweaked error messages.

2006-08-28  Chris Dunlap  <cdunlap@llnl.gov>

	* munge.spec: Fixed aix5.3 %ifos/%ifnos lines to include os_compats.

	* munge.spec: Fixed so both shared & static libs are built on AIX.

	* munge.spec: Fixed so shared libs are built on AIX (ie, changed rpm
	  os define from "aix" to "aix5.3" so configure script would detect
	  support for building shared libs).

	* src/etc/munge.init.in: Replaced "id -u" with "id|sed" (for Solaris).

2006-08-24  Chris Dunlap  <cdunlap@llnl.gov>

	* configure.ac, src/libcommon/auth_policy.h, src/munged/auth_recv.c:
	  Added support for MUNGE_AUTH_GETPEERUCRED (Solaris 10).

	* configure.ac: Replaced nsl & socket X_AC_CHECK_COND_LIB with
	  AC_SEARCH_LIBS.  Moved X_AC_CHECK_SSL to after this check so LIBS
	  would include -lsocket & -lnsl if needed (eg, on Solaris).  Merged
	  check for inet_ntop with the rest of AC_REPLACE_FUNCS.
	* src/libmunge/Makefile.am, src/munge/Makefile.am,
	  src/munged/Makefile.am: Removed use of LIBNSL & LIBSOCKET.

2006-08-23  Chris Dunlap  <cdunlap@llnl.gov>

	* src/libmunge/munge.3.in: Tweaked synopsis formatting.

2006-08-22  Chris Dunlap  <cdunlap@llnl.gov>

	* src/munge/munge.1.in, src/munge/remunge.1.in, src/munge/unmunge.1.in,
	  src/libmunge/munge.3.in, src/libmunge/munge_ctx.3.in,
	  src/libmunge/munge_enum.3.in, src/libcommon/munge.7.in,
	  src/munged/munged.8.in: Added copyright boilerplate.

2006-08-21  Chris Dunlap  <cdunlap@llnl.gov>

	* src/libcommon/munge.7.in: Updated description.

	* QUICKSTART: Updated.

2006-08-20  Chris Dunlap  <cdunlap@llnl.gov>

	* QUICKSTART: Updated.

	* README, munge.spec: Updated description.

2006-08-16  Chris Dunlap  <cdunlap@llnl.gov>

	* : Updated copyright date range.

2006-08-10  Chris Dunlap  <cdunlap@llnl.gov>

	* src/etc/munge.init.in: Tweaked spacing.

	* src/etc/munge.init.in (service_restart): Changed so start would not
	  be attempted if preceding stop had failed.

	* src/etc/munge.init.in (service_start,service_stop): Replaced Debian's
	  "--oknodo" with test for "$0 status" since --oknodo would also mask
	  errors such as "operation not permitted".

	* Makefile.am: Replaced distclean-local target with DISTCLEANFILES.

	* src/etc/Makefile.am: Added munge.init to noinst_DATA, thereby adding
	  its dependency to the "all" target.

	* src/libcommon/log.c (_log_prefix): Changed priority prefixes to
	  mixed-case strings.

	* README, munge.spec: Updated description.

2006-07-27  Chris Dunlap  <cdunlap@llnl.gov>

	* src/etc/munge.init.in: Changed the test for starting a service on
	  RedHat to mirror the test for stopping a service there.

	* src/libcommon/log.c (_log_die): Changed behavior to only return error
	  message across "daemonize" pipe if the logging fp is not set to
	  stderr in order to avoid having the message written to stderr first
	  by the grandchild process and again by the original parent process.

	* src/etc/munge.init.in: Changed behavior to capture stderr on start
	  and output it on error.
	* src/etc/munge.init.in: Changed behavior on RedHat to not return an
	  error when stopping a service that is already stopped.

2006-07-26  Chris Dunlap  <cdunlap@llnl.gov>

	* src/munged/munged.c (main): Moved daemonize_fini() to just before
	  job_accept() in order to return more fatal error conditions to shell.
	* src/munged/munged.c (daemonize_init): Changed behavior for original
	  parent process to read error priority & message via "daemonize" pipe
	  and write error message to stderr before exiting.
	* src/munged/munged.c (open_logfile): Added.
	* src/munged/conf.c, src/munged/conf.h: Added logfile_name to conf.
	* src/libcommon/log.c (_log_aux): Added msgbuf/msgbuflen to prototype.
	  Changed behavior to return error message string via msgbuf.
	* src/libcommon/log.c (_log_die): Added priority & msg to prototype.
	  Changed behavior to return priority and msg across "daemonize" pipe.
	* src/libcommon/log.h (log_set_err_pipe): Updated documentation.

2006-07-25  Chris Dunlap  <cdunlap@llnl.gov>

	* src/munged/munged.c: Changed daemonize_init() and daemonize_fini()
	  so grandchild process can return error status to original parent
	  process via "daemonize" pipe.
	* src/libcommon/log.c (_log_die): Added check to return error status
	  across "daemonize" pipe.
	* src/libcommon/log.c, src/libcommon/log.h: Added log_set_err_pipe().

	* QUICKSTART: Updated.

	* src/etc/munge.sysconfig: Removed PIDFILE since the MUNGED_PIDFILE
	  define in src/libcommon/munge_defs.h needs to be modified as well.

2006-07-24  Chris Dunlap  <cdunlap@llnl.gov>

	* munge.spec: Tweaked %post test to create munge.key.

	* src/libcommon/auth_policy.h: Tweaked documentation.

	* munge.spec: Added munge requires tag to munge-devel & munge-libs.

	* munge.spec: Added %post to create munge.key if it does not exist.

	* src/munged/timer.c (timer_thread): Added pthread_sigmask() to new
	  thread to force signals to interrupt accept() in job_accept().
	* src/munged/work.c (_work_exec):  Added pthread_sigmask() to new
	  threads to force signals to interrupt accept() in job_accept().

2006-07-22  Chris Dunlap  <cdunlap@llnl.gov>

	* src/munged/conf.c (display_help): Tweaked verbage.

	* src/libcommon/str.c, src/libcommon/str.h: Added strhex2bin().
	  Renamed strhex() to strbin2hex() and changed prototype.
	* src/libmunge/auth_send.c (_name_auth_file): Changed behavior to name
	  auth file by XORing the first half of the random component of the
	  auth pipe with the second half.
	* src/munged/auth_recv.c: Renamed strhex() to strbin2hex().

2006-07-21  Chris Dunlap  <cdunlap@llnl.gov>

	* src/libmunge/auth_send.c (_name_auth_file): Updated function comment.
	* src/munged/auth_recv.c (_name_auth_pipe): Updated function comment.

	* BUGS, README.AIX, src/libcommon/munge_defs.h, src/munged/auth_recv.c,
	  src/munged/conf.c, src/munged/conf.h, src/munged/munged.8.in:
	  Changed MUNGE_AUTH_PIPE_DIR to MUNGE_AUTH_SERVER_DIR.
	  Changed MUNGE_AUTH_FILE_DIR to MUNGE_AUTH_CLIENT_DIR.
	  Changed "--auth-pipe-dir" to "--auth-server-dir".
	  Changed "--auth-file-dir" to "--auth-client-dir".
	* src/libcommon/m_msg.c, src/libcommon/m_msg.h,
	  src/libmunge/auth_send.c, src/munged/auth_recv.c:
	  Changed a_pipe_* to auth_s_*, a_file_* to auth_c_*.

	* src/etc/munge.init.in: Removed "--force" from OPTIONS var.

2006-07-20  Chris Dunlap  <cdunlap@llnl.gov>

	* config/x_ac_debug.m4: Changed behavior to only alter CFLAGS if they
	  are not explicitly set.

	* src/munged/munged.c (main): Prevented PRNG seed from being written on
	  exit if an error was encountered while reading it during startup.
	* src/munged/random.c (random_init): Changed to ignore PRNG seed unless
	  it has proper mode, ownership, and permissions.
	* src/munged/random.h (random_init): Changed prototype to return int.

	* src/munged/auth_recv.c (auth_recv_init): Tweaked err msg verbage.

	* src/etc/Makefile.am, src/libcommon/Makefile.am,
	  src/libmunge/Makefile.am, src/munge/Makefile.am,
	  src/munged/Makefile.am: Tweaked dir perms via install-data-local.

	* src/etc/Makefile.am, src/libmunge/Makefile.am: Tweaked dir perms.

	* src/munged/munged.c (main): Moved root privs test (if needed) to
	  after parse_cmdline() so root privs are not needed to get "--help".

	* munge.spec: Specified perms & daemon-ownership for munge-owned dirs.
	* src/etc/Makefile.am: Changed /var/lib/munge and /var/log/munge perms.
	* src/etc/munge.init.in: Changed to run as the "daemon" user.

	* src/munged/conf.c (display_help): Added defaults to help message.

	* src/munged/conf.c: Disabled "--auth-pipe-dir" & "--auth-file-dir"
	  unless MUNGE_AUTH_RECVFD is defined.
	* src/munged/auth_recv.c, src/libmunge/auth_send.c,
	  src/libcommon/auth_policy.h: Renamed MUNGE_AUTH_RECVFD_COMMON
	  to MUNGE_AUTH_RECVFD.

	* src/munged/munged.8.in: Tweaked verbage.

2006-07-19  Chris Dunlap  <cdunlap@llnl.gov>

	* src/libcommon/munge_defs.h: Added MUNGE_AUTH_FILE_DIR.
	  Renamed MUNGE_AUTH_PIPE_RND_BYTES to MUNGE_AUTH_RND_BYTES.
	  Updated documentation.
	* src/libcommon/m_msg.h: Added a_pipe_len, a_pipe_str, a_pipe_is_copy,
	  a_file_len, a_file_str, a_file_is_copy to m_msg struct.
	* src/libcommon/m_msg.c: Added new m_msg struct variables to
	  m_msg_destroy(), _msg_length(), _msg_pack(), _msg_unpack().
	* src/munged/auth_recv.c (_send_auth_req): Changed auth request message
	  format to include a_pipe_str and a_file_str.
	* src/libmunge/auth_send.c (auth_send): Added use of file dir string.
	* src/libmunge/auth_send.c (_recv_auth_req): Added file dir parm.
	  Changed to extract a_pipe_str and a_file_str from request message.
	* src/libmunge/auth_send.c (_name_auth_file): Added file dir parm.
	  Changed auth file path so it is no longer in same dir as auth pipe.
	* src/munged/conf.h: Renamed auth_pipe_rnd_bytes to auth_rnd_bytes.
	  Added auth_file_dir.
	* src/munged/conf.c: Added "--auth-file-dir" command-line option.
	* src/munged/munged.8.in: Added documentation for "--auth-file-dir".
	  Updated documentation for "--auth-pipe-dir".
	* README.AIX: Updated documentation for use of "--auth-file-dir" and
	  "--auth-pipe-dir".

	* src/etc/munge.sysconfig: Updated comments.

	* src/libcommon/auth_policy.h: Tweaked documentation.

	* src/etc/munge.init.in: Removed dependency on perl.

	* src/libcommon/munge_defs.h: Moved MUNGED_LOGFILE to /var/log/munge/.
	* src/etc/Makefile.am: Created /var/log/munge directory.

2006-07-18  Chris Dunlap  <cdunlap@llnl.gov>

	* src/etc/munge.init.in: Added "--oknodo" option to Debian's
	  start-stop-daemon for service_start() and service_stop().

	* src/etc/munge.init.in: Updated PIDFILE to match munge_defs.h.

	* src/munged/dec.c (dec_process_msg): Sanitized rsp msg data on error.
	* src/munged/enc.c (enc_process_msg): Sanitized rsp msg data on error.
	* src/libcommon/m_msg.c, src/libcommon/m_msg.h: Added m_msg_reset().

	* src/libcommon/munge_defs.h: Moved MUNGED_PIDFILE to /var/run/munge/.

2006-07-13  Chris Dunlap  <cdunlap@llnl.gov>

	* config/x_ac_debug.m4: Replaced use of $ac_save_CFLAGS with
	  $ac_env_CFLAGS_set.

	* : Updated URL.  Tweaked caps & spacing.

2006-06-05  Chris Dunlap  <cdunlap@llnl.gov>

	* src/munged/munged.c (write_pidfile): Fixed double-free of file ptr.

2006-05-25  Chris Dunlap  <cdunlap@llnl.gov>

	* NEWS: Changed format.

2006-05-17  Chris Dunlap  <cdunlap@llnl.gov>

	* : Released 0.5.3.

	* config/x_ac_meta.m4: Changed META_ALIAS to not include release if 1.

	* HISTORY, META, NEWS: Updated for 0.5.3 release.

	* munge.spec: Ensured "libmunge-32_64.a" is removed at top of %build.

	* README.MULTILIB: Updated for AIX.

2006-05-16  Chris Dunlap  <cdunlap@llnl.gov>

	* munge.spec: Moved %build keyword outside of os conditional.

	* munge.spec: Fixed %post, %preun, and %postun scripts to succeed
	  when the executable is not executable (as in the case for AIX).

	* munge.spec: Added support for AIX (32b, 64b, and 32_64 multiarch).

2006-05-15  Chris Dunlap  <cdunlap@llnl.gov>

	* munge.spec: Replaced /etc with %{_sysconfdir}, and /var with
	  %{_localstatedir}.  Replaced "/sbin/service" with init script.

	* config/x_ac_arch.m4: Unset x_ac_cv_check_ssl_dir to allow a
	  multiarch reconfigure to succeed when the config cache is enabled.

2006-05-11  Chris Dunlap  <cdunlap@llnl.gov>

	* src/etc/munge.init.in: Added PIDFILE and localstatedir.
	* src/etc/munge.sysconfig: Added PIDFILE.
	* src/libcommon/munge_defs.h: Added MUNGED_PIDFILE.
	* src/munged/conf.c, src/munged/conf.h, src/munged/munged.c:
	  Added support for pidfile_name.

	* config/x_ac_arch.m4: Added error message if OBJECT_MODE is not
	  exported to the shell for AIX.

2006-05-10  Chris Dunlap  <cdunlap@llnl.gov>

	* config/x_ac_arch.m4: Exported OBJECT_MODE for AIX.

	* src/etc/munge.init.in: Changed query_pids ps format specifier
	  from "args" to "command" for OS X.  Replaced query_pids ps format
	  specifier for empty column headers (=) with "| tail +2" for OS X.

	* config/x_ac_arch.m4: Added support for AIX.

2006-05-09  Chris Dunlap  <cdunlap@llnl.gov>

	* src/etc/Makefile.am: Created $(localstatedir)/log dir.

	* src/etc/munge.init.in: Renamed from src/etc/munge.init.
	  Added prefix, exec_prefix, sbindir, and sysconfdir.
	  Renamed ENABLE_RELOAD to SIGHUP_RELOAD.
	* configure.ac: Added src/etc/munge.init to AC_CONFIG_FILES.

	* src/etc/munge.init: Replaced use of "which" with query_exec (Tru64).

2006-05-08  Chris Dunlap  <cdunlap@llnl.gov>

	* configure.ac: Added X_AC_EXPAND_INSTALL_DIRS.
	* config/x_ac_expand_install_dirs.m4: Added.
	* src/libcommon/munge_defs.h: Updated MUNGE_SOCKET_NAME,
	  MUNGE_AUTH_PIPE_DIR, MUNGED_LOGFILE, MUNGED_RANDOM_SEED, and
	  MUNGED_SECRET_KEY to use the expanded install dir names in config.h.

2006-05-05  Chris Dunlap  <cdunlap@llnl.gov>

	* src/etc/munge.init, src/etc/munge.sysconfig: Tweaked defs.

2006-05-04  Chris Dunlap  <cdunlap@llnl.gov>

	* src/etc/munge.init: Added support for NICE & USER.
	  Changed ENABLE_SIGHUP_RELOAD to ENABLE_RELOAD.
	  Replaced use of "source" keyword with "." (AIX).
	* src/etc/munge.sysconfig: Added NICE & USER.  Updated comments.

	* src/etc/Makefile.am: Preserved existing config files on install.

	* munge.spec: Explicitly set localstatedir & sysconfdir for configure.
	* src/etc/Makefile.am: Added use of $(localstatedir) & $(sysconfdir).

	* munge.spec: Added "/var/*/*" to %files.
	* src/etc/Makefile.am: Removed use of $(sysconfdir).  Created dirs for
	  /etc/munge, /var/lib/munge, and /var/run/munge.
	* src/libcommon/munge_defs.h: Changed MUNGE_SOCKET_NAME.

2006-05-03  Chris Dunlap  <cdunlap@llnl.gov>

	* src/etc/Makefile.am: Removed tests for init.d & sysconfig files.

	* munge.spec: Removed used of munge-files-aux list.
	* src/etc/Makefile.am: Removed tests for init.d & sysconfig dirs.

2006-05-02  Chris Dunlap  <cdunlap@llnl.gov>

	* src/etc/munge.init: Removed use of "local" keyword (Solaris).

	* src/etc/munge.init: Added tests for distro release/version files in
	  service_init() to prevent SuSE from being recognized as Debian due to
	  existence of /sbin/start-stop-daemon.

	* PLATFORMS: Updated.

	* src/etc/munge.init: Replaced "echo -n" with "printf" (AIX).

	* src/etc/munge.init, src/etc/munge.sysconfig: Revamped.

2006-04-03  Chris Dunlap  <cdunlap@llnl.gov>

	* src/etc/munge.init: Added Should-Start & Should-Stop LSB headers.
	  Changed return code for invalid or excess args to match LSB spec.
	  Changed return code for unimplemented feature to match LSB spec.
	  Tweaked comments & syntax.  Tweaked SuSE try-restart behavior.

	* munge.spec: Tweaked %post.

2006-03-07  Chris Dunlap  <cdunlap@llnl.gov>

	* : Released 0.5.2.

	* HISTORY, META, NEWS: Updated for 0.5.2 release.

	* munge.spec: Fixed so the files in the munge-devel & munge-libs RPMs
	  are permissioned properly.

2006-02-28  Chris Dunlap  <cdunlap@llnl.gov>

	* : Released 0.5.1.

	* HISTORY, META, NEWS: Updated for 0.5.1 release.

	* src/libcommon/license.c: Changed Munge to MUNGE.

	* src/munged/munged.c (main): Changed new logfile perms to 640.

2006-01-24  Chris Dunlap  <cdunlap@llnl.gov>

	* : Released 0.5.

	* HISTORY, META, NEWS, PLATFORMS: Updated for 0.5 release.

	* README: Updated.

	* munge.spec: Updated %files to include new documentation.

	* README.MULTILIB: Added.

	* QUICKSTART: Added.

2006-01-23  Chris Dunlap  <cdunlap@llnl.gov>

	* munge.spec: Moved libmunge.so from libs back to devel subpackage.

	* src/munged/auth_recv.c: Updated for new munge message layer.
	* src/libmunge/auth_send.c: Updated for new munge message layer.

2006-01-19  Chris Dunlap  <cdunlap@llnl.gov>

	* munge.spec: Moved libmunge.so from devel to libs subpackage.

	* src/libcommon/munge_defs.h:
	  Appended interface version number to MUNGE_SOCKET_NAME.

	* src/libcommon/license.c: Updated copyright date range.

	* src/libcommon/m_msg.c (_msg_unpack):
	  Added cast to discard const qualifier from ptr type.
	* src/munged/zip.c (zip_decompress_length):
	  Added cast to discard const qualifier from ptr type.

	* HISTORY, META, NEWS: Updated for 0.5 release.

2006-01-18  Chris Dunlap  <cdunlap@llnl.gov>

	* src/munged/gids.c (_gids_hash_create):
	  Ensured endgrent() is called on error.

2006-01-17  Chris Dunlap  <cdunlap@llnl.gov>

	* src/libcommon/m_msg.c (_alloc):
	  Added NUL-termination byte to end of memory allocation.
	* src/libmunge/encode.c (_encode_rsp):
	  Removed unnecessary dup of rsp data.
	* src/libmunge/decode.c (_decode_rsp):
	  Removed unnecessary dup of rsp data & realm_str.

	* src/munged/enc.c (enc_fini):
	  Free()d req data before overwriting data ptr with rsp data.

2006-01-12  Chris Dunlap  <cdunlap@llnl.gov>

	* src/libcommon/m_msg.c (m_msg_send):
	  Added check for pkt_is_copy before free()ing pkt.
	* src/libcommon/m_msg.c (m_msg_send):
	  Added check for negative length returned from _msg_length().
	* src/libcommon/m_msg.c: Tweaked function documentation.

	* src/munged/dec.c (dec_unarmor):
	  Free()d data after unarmoring to prevent leak in dec_unpack_inner().
	* src/munged/dec.c (dec_unpack_outer):
	  Set realm_is_copy flag to prevent double free of realm_str.

	* src/munged/job.c (job_accept):
	  Added call to destroy msg if m_msg_bind() fails.

	* src/munged/dec.c (dec_decompress): Removed dead code in 'err' label.

	* src/munged/crypto_thread.c: Added checks to abort on error.

	* src/libmunge/decode.c (_decode_rsp):
	  Fixed bug where routine not aborted after EMUNGE_NO_MEMORY set.

	* src/libmunge/ctx.c (_munge_ctx_set_err):
	  Fixed potential NULL dereference of ctx in return value.

	* src/munge/remunge.c (parse_cmdline):
	  Fixed NUL termination of payload data.

	* src/libcommon/log.c (log_open_syslog):
	  Fixed 'identity' dereference before NULL check.

	* src/libcommon/log.c: Added void cast to ignore return code on error.

2006-01-11  Chris Dunlap  <cdunlap@llnl.gov>

	* src/libmunge/decode.c (_decode_req):
	  Set data_is_copy flag to prevent free() of caller-supplied cred.

	* src/libcommon/m_msg.c: Revamped to support msg packing & unpacking.
	* src/libcommon/m_msg.h: Incremented MUNGE_MSG_VERSION to 4.
	  Removed struct m_msg_head & struct m_msg_v1.  Expanded struct m_msg.
	  Added m_msg_type_t, m_msg_magic_t, & m_msg_version_t.
	* src/libcommon/m_msg.h (m_msg_create): Changed prototype.
	* src/libcommon/m_msg.h (m_msg_bind): Added.
	* src/libcommon/m_msg.h (m_msg_send): Changed prototype.
	* src/libcommon/m_msg.h (m_msg_recv): Changed prototype.
	* src/libcommon/munge_defs.h: Moved MUNGE_MSG_MAGIC to m_msg.h.
	* src/munged/enc_v1.c: Renamed to src/munged/enc.c.
	* src/munged/enc_v1.h: Renamed to src/munged/enc.h.
	* src/munged/dec_v1.c: Renamed to src/munged/dec.c.
	* src/munged/dec_v1.h: Renamed to src/munged/dec.h.
	* src/munged/enc.c, src/munged/enc.h, src/munged/dec.c,
	  src/munged/dec.h, src/munged/job.c, src/munged/replay.c:
	  Updated for new munge message layer.
	* src/munged/job.h: Removed job_error().
	* src/munged/cred.c: Tweaked syntax.
	* src/libmunge/ctx.c, src/libmunge/ctx.h:
	  Renamed fields of struct munge_ctx: realm/realm_str,
	  socket/socket_str, errnum/error_num, errstr/error_str.
	* src/libmunge/m_msg_client.c: Updated for new munge message layer.
	* src/libmunge/m_msg_client.h (m_msg_client_xfer): Changed prototype.
	* src/libmunge/decode.c, src/libmunge/encode.c:
	  Updated for new munge message layer and struct munge_ctx.

2005-12-06  Chris Dunlap  <cdunlap@llnl.gov>

	* src/libcommon/m_msg.h, src/munged/enc_v1.c, src/munged/dec_v1.c,
	  doc/credential_v3_format.txt: Swapped ordering of mac & zip fields.

2005-11-22  Chris Dunlap  <cdunlap@llnl.gov>

	* configure.ac, config/x_ac_arch.m4: Added X_AC_ARCH (--enable-arch=n)
	  to specify whether to generate 32-bit or 64-bit code.
	* munge.spec: Added support to rpm build --with "arch32" or "arch64".

2005-11-18  Chris Dunlap  <cdunlap@llnl.gov>

	* src/libcommon/munge_defs.h: Changed default cipher to aes128.
	* NEWS: Updated.

	* src/libmunge/ctx.c (munge_ctx_set): Added test for MUNGE_OPT_REALM
	  to ensure realm strlen < 256.

	* src/munged/enc_v1.c: Removed enc_v1_precompress().
	  Moved enc_v1_mac() between enc_v1_compress() & enc_v1_encrypt().
	* src/munged/dec_v1.c:
	  Moved dec_v1_mac() between dec_v1_decrypt() & dec_v1_decompress().
	* src/munged/cred.c, src/munged/cred.h: Removed from struct munge_cred
	  the zippy_mem_len, zippy_mem, zippy_len, & zippy fields used by
	  enc_v1_precompress().
	* src/munged/cred.h: Incremented MUNGE_CRED_VERSION to 3.
	* doc/credential_v1_format.txt, doc/credential_v2_format.txt: Updated.
	* doc/credential_v3_format.txt: Added to fix bug with credential's
	  compression header not being protected by the mac.
	* NEWS: Updated.

2005-11-17  Chris Dunlap  <cdunlap@llnl.gov>

	* src/munged/dec_v1.c (dec_v1_decompress): Added test to abort
	  decompression if a block cipher padding error has already occurred.
	* src/munged/dec_v1.c: Moved c->salt_len initialization from
	  dec_v1_unpack_outer() to dec_v1_unpack_inner().

	* src/munged/zip.c (zip_compress_block, zip_decompress_block):
	  Added check to ensure (srclen > 0).

2005-11-16  Chris Dunlap  <cdunlap@llnl.gov>

	* config/x_ac_debug.m4: Fixed behavior when enable-debug && !CFLAGS.

	* src/munged/zip.c: Added magic sentinel to beginning of zip_meta_t
	  to check if embedded length of original uncompressed data is valid.
	* src/munged/zip.h (zip_compress_block, zip_decompress_block):
	  Changed name of dstlen parm to pdstlen.

	* config/x_ac_debug.m4: Changed behavior to allow existing CFLAGS to
	  be preserved when debugging is enabled.

2005-10-31  Chris Dunlap  <cdunlap@llnl.gov>

	* : Released 0.4.3.

2005-10-25  Chris Dunlap  <cdunlap@llnl.gov>

	* src/etc/munge.init: Fixed bug with RHEL4-U1's chkconfig where it
	  doesn't handle the existence of a 'Required-Start' without a
	  'Required-Stop' (Thanks to Christopher Holmes).

2005-07-20  Chris Dunlap  <cdunlap@llnl.gov>

	* : Released 0.4.2.

	* config/x_ac_meta.m4: Removed trailing ';' from m4_pattern_allow.

	* config/x_ac_meta.m4: Added m4_pattern_allow to suppress the
	  "possibly undefined macro" warnings under the new libtool.

2005-07-19  Chris Dunlap  <cdunlap@llnl.gov>

	* : Updated FSF address in copyleft.

	* config/argz.m4, config/libtool.m4, config/ltoptions.m4,
	  config/ltsugar.m4, config/ltversion.m4:
	  Added as a result of upgrading to the cvs HEAD release of libtool.
	* aclocal.m4, config/config.h.in, config/ltmain.sh, configure:
	  Updated as a result of upgrading to the cvs HEAD release of libtool.
	* configure.ac: Replaced AC_PROG_LIBTOOL with LT_INIT for new libtool.
	* : Re-bootstrap'd with the cvs HEAD release of libtool version 2.1a,
	  GNU libtool 1.1984 2005/07/11 12:11:25, in order to fix a bug under
	  AIX where the convenience libs were not being added to libmunge;
	  this appears to be the result of libtool's $whole_archive_flag_spec
	  being set to ' ' instead of ''.  This also fixes a bug in the
	  libtool --mode=link cmd for libmunge that failed to properly expand
	  $allow_undefined_flag, thereby causing $archive_expsym_cmds to
	  contain "${wl}-berok" after being eval'd.

	* bootstrap: Removed PATH (in order to use a non-standard libtool).

	* Makefile.am: Replaced PACKAGE with META_NAME.

2005-07-13  Chris Dunlap  <cdunlap@llnl.gov>

	* munge.spec: Marked /etc/munge dir with %config attr.

	* munge.spec: Added /etc/munge & /var/lib/munge dirs to %files.

	* README: Updated info regarding defaults in munge_defs.h.

	* src/libcommon/munge_defs.h: Updated values for MUNGE_SOCKET_NAME,
	  MUNGE_AUTH_PIPE_DIR, MUNGED_LOGFILE, MUNGED_RANDOM_SEED, and
	  MUNGED_SECRET_KEY to comply with the Filesystem Hierarchy Standard.

	* src/munged/conf.c (display_help): Documented deprecated cmdline opts.

	* src/libcommon/munge_defs.h:
	  Tweaked _X_AC_META_GETVAL to allow both key:val and key=val in META.

2005-07-12  Chris Dunlap  <cdunlap@llnl.gov>

	* META: Updated Author tag.
	* src/libcommon/munge.7.in, src/libmunge/munge.3.in,
	  src/libmunge/munge_ctx.3.in, src/libmunge/munge_enum.3.in,
	  src/munge/munge.1.in, src/munge/remunge.1.in,
	  src/munge/unmunge.1.in, src/munged/munged.8.in: Added META_AUTHOR.

	* config/x_ac_meta.m4: Added _X_AC_META_GETVAL to parse META file.

2005-07-07  Chris Dunlap  <cdunlap@llnl.gov>

	* src/etc/munge.init: Fixed 'start' behavior under RedHat so daemon is
	  not started if it is already running (Thanks to Christopher Holmes).

	* Makefile.am, config/Make-rpm.mk: Removed deprecated Make-rpm.

2005-07-06  Chris Dunlap  <cdunlap@llnl.gov>

	* META: Tweaked formatting.  Replaced Package with Name.
	* src/libcommon/munge.7.in, src/libmunge/munge.3.in,
	  src/libmunge/munge_ctx.3.in, src/libmunge/munge_enum.3.in,
	  src/munge/munge.1.in, src/munge/remunge.1.in,
	  src/munge/unmunge.1.in, src/munged/munged.8.in:
	  Updated copyright.  Added META_DATE and META_ALIAS.
	* src/munge/munge.c, src/munge/remunge.c, src/munge/unmunge.c,
	  src/munged/conf.c, src/munged/munged.c: Invoked display_version().
	* src/libcommon/version.c, src/libcommon/version.h,
	  src/libcommon/Makefile.am: Added.  Created display_version().
	* src/libcommon/license.c, src/libcommon/license.h: Updated copyright.
	* src/libmunge/Makefile.am: Prefixed meta LT vars with "META_".
	* config/x_ac_meta.m4: Revamped.  Prefixed meta vars with "META_".
	  Replaced PACKAGE with META_NAME.  Added META_ALIAS.

2005-06-29  Chris Dunlap  <cdunlap@llnl.gov>

	* munge.spec: Created dynamic test for init.d & sysconfig %files.
	* munge.spec: Set void version number -- build script will rewrite it.

2005-06-01  Chris Dunlap  <cdunlap@llnl.gov>

	* config/x_ac_check_ssl.m4: Fixed bug causing wrong ssl dir to be set.
	* : Re-bootstrap'd with updated autotools jazz.

2005-04-05  Chris Dunlap  <cdunlap@llnl.gov>

	* : Re-bootstrap'd with updated autotools-dev.

2005-04-05  Chris Dunlap  <cdunlap@llnl.gov>

	* : Re-bootstrap'd with automake-1.9.5 on Debian Sarge.

2005-02-24  Chris Dunlap  <cdunlap@llnl.gov>

	* src/libmissing/strlcpy.c, src/libmissing/strlcat.c:
	  Latest from <ftp://ftp.openbsd.org/pub/OpenBSD/src/lib/libc/string/>.

2005-01-26  Chris Dunlap  <cdunlap@llnl.gov>

	* munge.spec: Added 'devel' and 'libs' subpackages.

	* munge.spec: Added version number so "rpmbuild -ta" will work.

	* munge.spec:
	  Removed %post rm of chkconfig droppings from the "-1 priority" bug.

2005-01-18  Chris Dunlap  <cdunlap@llnl.gov>

	* src/munged/hash.c (hash_destroy): Fixed memory leak.

2004-12-21  Chris Dunlap  <cdunlap@llnl.gov>

	* : Released 0.4.1.

	* HISTORY, META, NEWS, TODO: Updated for 0.4.1 release.

	* munge.spec:
	  Added %post to remove chkconfig droppings from the "-1 priority" bug.

	* src/etc/munge.init:
	  Fixed bug preventing priorities from being recognized by chkconfig.

2004-12-08  Chris Dunlap  <cdunlap@llnl.gov>

	* src/munged/auth_recv.c: Added <sys/types.h> include for getpeereid().

	* NEWS: Updated v0.4 news wrt SuSE/LSB init script support.

	* JARGON: Updated URL.

2004-12-07  Chris Dunlap  <cdunlap@llnl.gov>

	* : Released 0.4.

	* HISTORY, META, NEWS, PLATFORMS: Updated for 0.4 release.

	* src/libmunge/munge.3.in, src/libmunge/munge.h,
	  src/libmunge/strerror.c: Cleaned up error codes.

	* README, src/libcommon/munge.7.in, src/libmunge/munge.3.in,
	  src/munged/munged.8.in: Tweaked verbage.

2004-12-02  Chris Dunlap  <cdunlap@llnl.gov>

	* README: Updated notes regarding creation of secret key.

	* src/etc/munge.init: Revamped for SuSE and maybe LSB.

	* configure.ac, config/x_ac_check_ssl.m4:
	  Moved X_AC_CHECK_SSL before AC_PROG_LIBTOOL to allow the
	  linker's libpath to be computed correctly under AIX.

2004-12-01  Chris Dunlap  <cdunlap@llnl.gov>

	* README: Updated info regarding /etc/sysconfig/munge.
	* munge.spec, src/etc/Makefile.am, src/etc/munge.sysconfig:
	  Added /etc/sysconfig/munge.

	* src/libmunge/enum.c (_munge_enum_lookup): Changed return type from
	  const munge_enum_table_t to munge_enum_table_t.

2004-11-30  Chris Dunlap  <cdunlap@llnl.gov>

	* config/Make-rpm.mk: Updated to reflect prior changes to META.

	* src/munged/munged.8.in: Updated info for '--force' cmdline opt.

2004-11-29  Chris Dunlap  <cdunlap@llnl.gov>

	* src/munged/conf.c: Added <sys/socket.h> for AF_INET.

	* config/x_ac_check_cond_lib.m4, config/x_ac_check_fifo_recvfd.m4,
	  config/x_ac_check_peercred.m4, config/x_ac_check_pthreads.m4,
	  config/x_ac_debug.m4: Tweaked docs to be consistent with others.

	* configure.ac, config/x_ac_check_ssl.m4: Added X_AC_CHECK_SSL.

2004-11-24  Chris Dunlap  <cdunlap@llnl.gov>

	* src/libmunge/munge_ctx.3.in, src/munge/munge.1.in,
	  src/munge/unmunge.1.in: Updated verbage.

	* src/munge/unmunge.c:
	  Changed MUNGE_KEY_ORIGIN to MUNGE_KEY_ENCODE_HOST.
	  Tweaked munge_keys[] strings.

	* configure.ac, config/x_ac_aix.m4:
	  Added X_AC_AIX to enable run-time linking under AIX.

2004-11-23  Chris Dunlap  <cdunlap@llnl.gov>

	* src/libcommon/Makefile.am, src/libcommon/m_msg.c,
	  src/libcommon/m_msg.h, src/libcommon/msg.c, src/libcommon/msg.h,
	  src/libmunge/Makefile.am, src/libmunge/m_msg_client.c,
	  src/libmunge/m_msg_client.h, src/libmunge/msg_client.c,
	  src/libmunge/msg_client.h:
	  Renamed src/libcommon/msg.[ch] to m_msg.[ch].
	  Renamed src/libmunge/msg_client.[ch] to m_msg_client.[ch].
	  Changed "msg_" prefix to "m_msg_".  All callers changed.
	  Fixed "previous declaration of 'msg_t'" error under AIX.

	* src/libmunge/Makefile.am:
	  Added -export-symbols-regex to libmunge.

	* src/libcommon/Makefile.am, src/libcommon/msg.c, src/libcommon/msg.h,
	  src/libcommon/munge_msg.c, src/libcommon/munge_msg.h:
	  Renamed src/libcommon/munge_msg.[ch] to msg.[ch].
	  Removed "munge_" prefix on all "munge_msg_*" functions.
	  All callers changed.
	* src/libmunge/ctx.c, src/libmunge/ctx.h:
	  Removed unnecessary include for munge_msg.h.

2004-11-18  Chris Dunlap  <cdunlap@llnl.gov>

	* src/libmunge/enum.c:
	  Fixed compiler warning regarding assignment of read-only variable.

	* META, config/x_ac_meta.m4, src/libmunge/Makefile.am:
	  Added LT_Current, LT_Revision, and LT_Age for libtool -version-info.

	* README, munge.spec: Updated verbage.
	* src/libcommon/munge.7.in, src/libmunge/munge.3.in,
	  src/libmunge/munge_ctx.3.in, src/munge/munge.1.in,
	  src/munge/remunge.1.in, src/munge/unmunge.1.in,
	  src/munged/munged.8.in: Updated verbage.
	* src/libmunge/munge.h: Sync'd with manpages.

2004-11-17  Chris Dunlap  <cdunlap@llnl.gov>

	* src/libmunge/munge.h:
	  Removed MUNGE_OPT_LAST_ENTRY, MUNGE_CIPHER_LAST_ENTRY,
	  MUNGE_MAC_LAST_ENTRY, MUNGE_ZIP_LAST_ENTRY, EMUNGE_LAST_ENTRY.
	* src/munged/zip.c: Removed use of MUNGE_ZIP_LAST_ENTRY.

	* src/libcommon/munge_msg.h: Removed MUNGE_MSG_LAST_ENTRY.

	* configure.ac, src/libcommon/munge.7.in, src/libmunge/munge.3.in,
	  src/libmunge/munge_ctx.3.in, src/libmunge/munge_enum.3.in,
	  src/munge/munge.1.in, src/munge/remunge.1.in, src/munge/unmunge.1.in,
	  src/munged/munged.8.in: Added munge_enum manpage.
	* src/libmunge/Makefile.am, src/libmunge/enum.c, src/libmunge/munge.h,
	  src/libmunge/strings.c: Added munge_enum_is_valid(),
	  munge_enum_int_to_str(), and munge_enum_str_to_int().
	  Removed munge_cipher_strings, munge_mac_strings, munge_zip_strings.
	  Replaced libmunge/strings.c with libmunge/enum.c.
	* src/munge/munge.c, src/munge/remunge.c, src/munge/unmunge.c:
	  Replaced use of munge_cipher_strings, munge_mac_strings, and
	  munge_zip_strings.

	* src/libcommon/str.c, src/munged/auth_recv.c, src/munged/hash.c,
	  src/munged/munged.c, src/munge/read.c: Tweaked formatting.

2004-11-11  Chris Dunlap  <cdunlap@llnl.gov>

	* configure.ac: Tweaked inet_ntop replacement test for Solaris.

	* src/libmissing/inet_ntop.h: Added sys/socket.h include for socklen_t.

	* src/libmissing/inet_ntop.h: Changed #ifndef x to #if !x.
	* src/libmissing/strlcat.h, src/libmissing/strlcpy.h:
	  Changed #if #else x to #if !x.

	* src/libmunge/auth_send.c, src/libmunge/msg_client.c,
	  src/munged/munged.c: Replaced strlcat/strlcpy includes w/ missing.h.

	* configure.ac: Changed X_AC_CHECK_COND_LIB libnsl test
	  from inet_ntoa() to gethostbyname().

	* configure.ac, src/libmissing/inet_ntop.c, src/libmissing/inet_ntop.h,
	  src/libmissing/missing.h, src/munge/unmunge.c, src/munged/conf.c:
	  Added support for platforms lacking inet_ntop().
	  Replaced inet_ntoa() with inet_ntop().

2004-11-10  Chris Dunlap  <cdunlap@llnl.gov>

	* README: Updated.
	* README.AIX: Added.
	* configure.ac: Changed to older AC_INIT & AM_INIT_AUTOMAKE constructs.
	* munge.spec: Updated description.  Added manpages.
	* config/x_ac_meta.m4: Added metatags for AUTHOR and DATE.
	* src/libcommon/Makefile.am, src/libmunge/Makefile.am,
	  src/munge/Makefile.am, src/munged/Makefile.am: Added manpages.
	* src/libcommon/munge.7.in, src/libmunge/munge.3.in,
	  src/libmunge/munge_ctx.3.in, src/munge/munge.1.in,
	  src/munge/remunge.1.in, src/munge/unmunge.1.in,
	  src/munged/munged.8.in: Added.

	* src/libcommon/munge_defs.h, src/munged/conf.c:
	  Added MUNGE_AUTH_ROOT_ALLOW_FLAG.

	* src/munged/conf.c: Changed "--keyfile" cmdline opt to "--key-file".

	* src/munged/conf.c: Added "--auth-pipe-dir" cmdline opt.

2004-11-09  Chris Dunlap  <cdunlap@llnl.gov>

	* src/libcommon/munge_defs.h, src/munged/auth_recv.c,
	  src/munged/conf.c, src/munged/conf.h:
	  Changed MUNGE_AUTH_PIPE_NAME_PREFIX to MUNGE_AUTH_PIPE_DIR.
	  Changed MUNGE_AUTH_PIPE_NAME_RND_BYTES to MUNGE_AUTH_PIPE_RND_BYTES.
	  Changed conf struct auth_pipe_prefix to auth_pipe_dir.

	* src/munged/conf.c:
	  Changed "--nthreads" cmdline opt to "--num-threads".
	  Tweaked display_help() information.

	* src/munge/munge.c, src/munge/remunge.c, src/munge/unmunge.c:
	  Tweaked display_help() information.

	* src/libcommon/auth_policy.h, src/libcommon/munge_defs.h,
	  src/munged/conf.c: Moved defines from auth_policy.h to munge_defs.h.
	  Renamed AUTH_PIPE_NAME_PREFIX to MUNGE_AUTH_PIPE_NAME_PREFIX.
	  Renamed AUTH_PIPE_NAME_RND_BYTES to MUNGE_AUTH_PIPE_NAME_RND_BYTES.

	* src/libcommon/auth_policy.h:
	  Removed AUTH_PIPE_NAME_MAX_LEN.
	  Changed AUTH_PIPE_NAME_RND_BYTES from 8 to 16.
	* src/libmunge/auth_send.c, src/munged/auth_recv.c:
	  Changed static bufs using AUTH_PIPE_NAME_MAX_LEN to dynamic memory.
	* src/munged/conf.c, src/munged/conf.h:
	  Added auth_pipe_prefix & auth_pipe_rnd_bytes to conf struct.

	* src/libmunge/munge.h:
	  Changed indenting of preprocessor cmds so line begins with '#'.

2004-11-08  Chris Dunlap  <cdunlap@llnl.gov>

	* src/munged/work.c (work_queue):
	  Fixed bug where rc was used uninitialized.
	  Do not signal condition if _work_enqueue() fails.

	* src/libcommon/munge_msg.c:
	  Documented maxlen parm in munge_msg_send() and munge_msg_recv().

	* src/libmunge/auth_send.c:
	  Added missing maxlen parm to invocation of munge_msg_recv().
	* src/munged/auth_recv.c:
	  Added missing maxlen parm to invocation of munge_msg_send().

	* : Re-bootstrap'd with automake-1.9.3.

2004-10-29  Chris Dunlap  <cdunlap@llnl.gov>

	* : Re-bootstrap'd with libtool-1.5.6 Debian: 220.

	* munge.spec: Added %config(noreplace) to init script.

2004-10-15  Chris Dunlap  <cdunlap@llnl.gov>

	* src/etc/munge.init: Added support for /etc/sysconfig/munge.

	* : Re-bootstrap'd with automake-1.9.2.

	* munge.spec, src/etc/Makefile.am, src/etc/munge.init:
	  Removed dependence on /etc/rc.d/init.d directory.

2004-10-13  Chris Dunlap  <cdunlap@llnl.gov>

	* src/munged/job.c: Added include for building on SuSE SLES-8.

	* README: Updated.

	* src/libcommon/munge_defs.h: Added MUNGE_MAXIMUM_REQ_LEN.
	* src/libcommon/munge_msg.c, src/libcommon/munge_msg.h:
	  Added maxlen parm to munge_msg_send() and munge_msg_recv().
	  All callers changed.
	* src/libmunge/msg_client.c (munge_msg_client_xfer):
	  Abort retry attempts on EMUNGE_BAD_LENGTH.
	* src/libmunge/munge.h, src/libmunge/strerror.c:
	  Added EMUNGE_BAD_LENGTH.  Renumbered munge_err enum.
	* src/munged/job.c (_job_exec): Limit msg len to MUNGE_MAXIMUM_REQ_LEN.

	* src/libcommon/munge_msg.h: Incremented MUNGE_MSG_VERSION to 3
	  since retry field was added to munge_msg_head struct.

2004-09-24  Chris Dunlap  <cdunlap@llnl.gov>

	* src/libcommon/munge_defs.h: Tweaked comments.

	* src/munged/job.c (job_accept):
	  Changed log msg for processing backlog.

	* src/munged/dec_v1.c (dec_v1_validate_replay):
	  Added log msg when allowing credential replay due to retry.

	* src/libcommon/munge_defs.h:
	  Added MUNGE_SOCKET_XFER_USLEEP.  Removed MUNGE_SOCKET_ACCEPT_USLEEP.
	  Changed MUNGE_SOCKET_XFER_ATTEMPTS from 3 to 5.
	* src/libmunge/msg_client.c (munge_msg_client_xfer):
	  Added linear back-off to retry of failed credential transactions.
	* src/munged/job.c (job_accept):
	  Changed usleep() to work_wait() when accept() exceeds open fd limit.

2004-09-23  Chris Dunlap  <cdunlap@llnl.gov>

	* src/libcommon/munge_msg.c, src/libcommon/munge_msg.h:
	  Removed leading underscore from public functions.
	  All callers changed.

	* src/libcommon/munge_defs.h:
	  Added MUNGE_REPLAY_RETRY_FLAG.  Added MUNGE_SOCKET_XFER_ATTEMPTS.
	  Named MUNGE_SOCKET_CONNECT_RETRIES as MUNGE_SOCKET_CONNECT_ATTEMPTS.
	* src/libcommon/munge_msg.c, src/libcommon/munge_msg.h:
	  Added retry field to munge_msg_head struct.
	  Removed _munge_msg_reset() -- merged into _munge_msg_create().
	* src/libmunge/decode.c, src/libmunge/encode.c,
	  src/libmunge/msg_client.c, src/libmunge/msg_client.h:
	  Added munge_msg_client_xfer() to retry failed msg transactions.
	  Changed _munge_msg_client_connect() and
	  _munge_msg_client_disconnect() to static functions.
	* src/munged/conf.c, src/munged/conf.h:
	  Added got_replay_retry flag to conf struct.
	* src/munged/dec_v1.c: Added dec_v1_check_retry().
	  Added test for got_replay_retry flag to dec_v1_validate_replay().
	* src/munged/enc_v1.c: Added enc_v1_check_retry().

2004-09-21  Chris Dunlap  <cdunlap@llnl.gov>

	* src/munged/gids.c (_gids_hash_add):
	  Removed warning for having detected duplicate uid for given gid.

2004-09-18  Chris Dunlap  <cdunlap@llnl.gov>

	* src/munged/conf.c, src/munged/conf.h, src/munged/munged.c:
	  Moved global conf definition from munged.c to conf.c.

2004-09-17  Chris Dunlap  <cdunlap@llnl.gov>

	* src/munged/random.c: Allow lack of entropy to be forced (-f).

	* src/munged/random.c: Replaced parm asserts with if-guards.

	* src/munged/gids.c:
	  Added #ifndef's around GIDS_DEBUG and GIDS_GROUP_FILE.

	* src/munged/work.c:
	  Moved pthread_cond_signal() outside of critical region.
	  Replaced public function parm asserts with if-guards.

	* src/munged/timer.c:
	  Moved pthread_cond_signal() outside of critical region.

	* src/munged/gids.c (gids_destroy):
	  Moved hash_destroy() outside of critical region.

2004-09-16  Chris Dunlap  <cdunlap@llnl.gov>

	* src/munge/munge.c: Revamped "-u" and "-g" cmdline opts.
	* src/munge/remunge.c: Added "-u" and "-g" cmdline opts.

	* src/munged/timer.h: Tweaked timer_init() docs.

	* src/munged/hash.c: Replaced parm asserts with if-guards.

	* src/munged/dec_v1.c, src/munged/enc_v1.c:
	  Removed extern declaration of conf -- now in conf.h.

	* src/munged/gids.c, src/munged/gids.h:
	  Added timer to periodically re-parse group info.
	* src/munged/conf.c, src/munged/conf.h:
	  Added extern declaration of conf.
	  Added got_group_stat flag to struct conf.
	* src/libcommon/munge_defs.h:
	  Added MUNGE_GROUP_STAT_FLAG and MUNGE_GROUP_PARSE_TIMER.

2004-09-10  Chris Dunlap  <cdunlap@llnl.gov>

	* src/munged/replay.c: Removed mac_len from union replay_key
	  to further reduce storage requirements for replay data.
	* src/munged/replay.c: Changed struct replay_key to union replay_key
	  to reduce storage requirements for replay data.

	* src/munged/cred.c (cred_create):
	  Fixed bug where error condition was not set on failure.

2004-09-09  Chris Dunlap  <cdunlap@llnl.gov>

	* src/munge/munge.c, src/munge/remunge.c:
	  Fixed strtol() int/long mismatches for 64-bit platforms.

2004-09-07  Chris Dunlap  <cdunlap@llnl.gov>

	* src/munged/gids.h: Changed GIDS_HASH_SIZE from 1213 to 2053.

2004-09-03  Chris Dunlap  <cdunlap@llnl.gov>

	* src/munge/remunge.c: Set stdout to be line buffered.
	* src/munge/remunge.c: Close stdin.
	* src/munge/remunge.c: Ignore SIGHUP.
	* src/munge/remunge.c: Changed DEF_DO_DECODE from 1 to 0.
	* src/munge/remunge.c: Subtract error count from number processed.

	* src/munged/hash.c: Changed HASH_ALLOC from 256 to 1024.
	* src/munged/replay.c: Changed REPLAY_ALLOC from 256 to 1024.
	* src/munged/replay.h: Changed REPLAY_HASH_SIZE from 4013 to 65537.

	* src/munged/gids.c, src/munged/gids.h: Added GIDS_HASH_SIZE.

	* src/munged/munged.c (main):
	  Changed default log priority level from LOG_NOTICE to LOG_INFO.

	* src/munged/conf.c (display_help): Added newline.

	* src/munge/munge.c (display_strings,str_to_int): Tweaked formatting.

	* src/munge/Makefile.am, src/munge/remunge.c: Added.

2004-08-26  Chris Dunlap  <cdunlap@llnl.gov>

	* src/libcommon/munge_defs.h, src/munged/job.c (job_accept):
	  Fix bug causing the daemon to crash if accept() exceeded the
	  open file descriptor limit for the process.

	* src/libmunge/ctx.c, src/libmunge/munge.h:
	  Added munge_ctx_copy().  Added docs wrt context function usage.

2004-08-25  Chris Dunlap  <cdunlap@llnl.gov>

	* src/libcommon/munge_defs.h:
	  Changed MUNGE_DEFAULT_ZIP from MUNGE_ZIP_ZLIB to MUNGE_ZIP_NONE.

2004-08-24  Chris Dunlap  <cdunlap@llnl.gov>

	* src/munge/munge.c (destroy_conf): Removed unnecessary test for ctx.
	* src/munge/unmunge.c (destroy_conf): Removed unnecessary test for ctx.

2004-08-20  Chris Dunlap  <cdunlap@llnl.gov>

	* src/munge/munge.c (parse_cmdline):
	  Check for overflow of time-to-live "-t" cmdline option.

	* src/munge/munge.c (parse_cmdline):
	  Changed strtol() err msg from log_errno() to log_err().

2004-08-19  Chris Dunlap  <cdunlap@llnl.gov>

	* src/munge/munge.c, src/munge/unmunge.c:
	  Reformatted code.  Changed help option string width.

	* src/munge/munge.c: Tweaked use of strtol().
	* src/munge/munge.c (str_to_int): Revamped.

2004-08-18  Chris Dunlap  <cdunlap@llnl.gov>

	* src/libcommon/munge_defs.h:
	  Changed MUNGE_REPLAY_PURGE_TIMER from 300 to 60.

2004-08-17  Chris Dunlap  <cdunlap@llnl.gov>

	* : Re-bootstrap'd with automake-1.9.1.

	* src/munged/conf.c:
	  Added temporary cmdline opts for 'keyfile' and 'nthreads'.

	* src/munged/job.c (job_accept): Tweaked log messages.

	* src/libcommon/munge_defs.h: Changed MUNGE_THREADS from 4 to 2.

2004-08-11  Chris Dunlap  <cdunlap@llnl.gov>

	* : Re-bootstrap'd with automake-1.9.

	* src/munged/work.c (work_fini):
	  Fixed bug preventing the worker thread(s) from being canceled.

2004-08-05  Chris Dunlap  <cdunlap@llnl.gov>

	* src/munged/timer.c (timer_fini):
	  Changed assert of pthread_join() rc to an explicit test.
	  Reset timer_tid after timer thread has been joined.

	* src/libcommon/munge_defs.h, src/munged/conf.c, src/munged/conf.h,
	  src/munged/job.c, src/munged/job.h, src/munged/work.c,
	  src/munged/work.h:
	  Added support for thread work crew to process credential requests.
	* src/munged/munged.c, src/munged/sock.c, src/munged/sock.h:
	  Moved munge_sock_create() & munge_sock_destroy() to munged.c.
	  Moved munge_sock_accept() to job.c:job_accept().
	* src/munged/msg_server.c, src/munged/msg_server.h,
	  src/munged/dec_v1.c, src/munged/enc_v1.c:
	  Moved munge_msg_server_thread() to job.c:_job_exec().
	  Moved err_v1_response() to job.c:job_error().

2004-07-23  Chris Dunlap  <cdunlap@llnl.gov>

	* src/munged/auth_recv.c: Fixed bug in MUNGE_AUTH_RECVFD_MKNOD codepath
	  causing an auth pipe fd leak resulting in poor performance on AIX.

2004-07-21  Chris Dunlap  <cdunlap@llnl.gov>

	* src/munged/sock.c, src/munged/timer.c:
	  Set pthread stacksize to 256KB (to appease ia64).

2004-06-15  Chris Dunlap  <cdunlap@llnl.gov>

	* src/munged/conf.c, src/munged/munged.c:
	  Moved auth_recv_init(), replay_init(), replay_fini(),
	  gids_create(), and gids_destroy() from create_conf() to main().

2004-06-11  Chris Dunlap  <cdunlap@llnl.gov>

	* src/munged/sock.c, src/munged/timer.c: Set pthread stacksize to 64KB.

2004-06-09  Chris Dunlap  <cdunlap@llnl.gov>

	* src/libmunge/munge.h: Added support for C++.

2004-05-26  Chris Dunlap  <cdunlap@llnl.gov>

	* src/munged/dec_v1.c, src/munged/replay.c, src/munged/replay.h:
	  Fixed bug where decoded cred was marked as "played" even if the
	  rsp msg was not successfully delivered to the client {gnats:437}.

2004-05-13  Chris Dunlap  <cdunlap@llnl.gov>

	* : Re-bootstrap'd with automake-1.8.5.

2004-05-13  Chris Dunlap  <cdunlap@llnl.gov>

	* src/libcommon/auth_policy.h, src/libmunge/auth_send.c,
	  src/libmunge/auth_send.h, src/libmunge/decode.c,
	  src/libmunge/encode.c, src/munged/auth_recv.c,
	  src/munged/auth_recv.h: Added AUTH_PIPE_NAME_PREFIX.
	  Changed return types of auth_send() and auth_recv().
	  Changed reporting of auth_send() and auth_recv() errors.

2004-05-06  Chris Dunlap  <cdunlap@llnl.gov>

	* src/munged/conf.c, src/munged/munged.c: Moved auth_recv_init()
	  before gids_create() to allow for quicker exit when !root on AIX.

	* src/munged/gids.c (gids_create): Allow errno == ENOENT to denote
	  success after last entry is returned by getgrent() for glibc-2.2.5.

2004-05-05  Chris Dunlap  <cdunlap@llnl.gov>

	* src/libcommon/munge_defs.h, src/libcommon/munge_msg.c,
	  src/libcommon/munge_msg.h, src/libmunge/decode.c,
	  src/libmunge/encode.c, src/munged/cred.h, src/munged/dec_v1.c,
	  src/munged/enc_v1.c, src/munged/msg_server.c:
	  Incremented MUNGE_MSG_VERSION.  Fixed segfault occurring when
	  received message was smaller than its expected length {gnats:432}.

2004-04-30  Chris Dunlap  <cdunlap@llnl.gov>

	* : Released 0.3.

	* README, munge.spec: Updated description.

	* src/munge/munge.c, src/munged/gids.c: Tweaked includes for FreeBSD.
	* src/munge/munge.c, src/munged/zip.c: Minor tweaks for Solaris.

	* src/etc/Makefile.am: Replaced "/etc" with $(sysconfdir).

	* configure.ac: Added checks for standards.h, socklen_t, /dev/spx,
	  X_AC_CANONICAL, and X_AC_CHECK_FIFO_RECVFD.
	* config/x_ac_canonical.m4:
	  Added check to set the canonical host system type.
	* config/x_ac_check_fifo_recvfd.m4:
	  Added check to test whether an fd can be passed over a fifo.
	* config/x_ac_check_cond_lib.m4, config/x_ac_check_peercred.m4,
	  config/x_ac_check_pthreads.m4, config/x_ac_debug.m4,
	  config/x_ac_gpl_licensed.m4, x_ac_humor.m4, x_ac_meta.m4:
	  Reformatted.

	* src/libcommon/Makefile.am, src/libcommon/auth_policy.h,
	  src/libcommon/common.h, src/libcommon/munge_msg.h,
	  src/libmunge/Makefile.am, src/libmunge/auth_send.c,
	  src/libmunge/auth_send.h, src/libmunge/decode.c,
	  src/libmunge/encode.c, src/munged/Makefile.am, src/munged/auth.c,
	  src/munged/auth.h, src/munged/auth_recv.c, src/munged/auth_recv.h,
	  src/munged/dec_v1.c, src/munged/enc_v1.c, src/munged/munged.c:
	  Added support for authenticating clients under AIX & Solaris.
	  Replaced auth.[ch] with auth_policy.h & auth_(send|recv).[ch].

2004-04-21  Chris Dunlap  <cdunlap@llnl.gov>

	* src/munged/munged/gids.c (gids_create): Added log msg.

2004-04-16  Chris Dunlap  <cdunlap@llnl.gov>

	* doc/credential_v2_format.txt, src/libcommon/munge_defs.h,
	  src/libcommon/munge_msg.h, src/libmunge/ctx.c, src/libmunge/ctx.h,
	  src/libmunge/decode.c, src/libmunge/encode.c, src/libmunge/munge.h,
	  src/libmunge/strerror.c, src/munge/munge.c, src/munge/unmunge.c,
	  src/munged/Makefile.am, src/munged/conf.c, src/munged/conf.h,
	  src/munged/dec_v1.c, src/munged/enc_v1.c, src/munged/gids.c,
	  src/munged/gids.h, src/munged/hash.c, src/munged/hash.h,
	  src/munged/replay.c: Added support for UID & GID decode restrictions.

2004-04-14  Chris Dunlap  <cdunlap@llnl.gov>

	* : Re-bootstrap'd with autoconf-2.59, automake-1.8.3, libtool-1.5.6.

2004-04-08  Chris Dunlap  <cdunlap@llnl.gov>

	* src/munge/munge.c, src/munge/unmunge.c: Tweaks for Solaris 2.8.

	* src/libmunge/Makefile.am, src/munge/Makefile.am,
	  src/munged/Makefile.am:
	  Moved linking of libnsl from libmunge to munged/unmunge.

	* configure.ac, config/x_ac_check_cond_lib.m4,
	  src/libmunge/Makefile.am: Added checks for libnsl & libsocket.

	* configure.ac, src/libmissing/Makefile.am, src/libmissing/getopt.c,
	  src/libmissing/getopt.h, src/libmissing/getopt1.c, src/munge/munge.c,
	  src/munge/unmunge.c, src/munged/conf.c:
	  Added GNU getopt from glibc-2.3.2 to libmissing.

2004-04-06  Chris Dunlap  <cdunlap@llnl.gov>

	* src/etc/munge.init: Tweaked in an attempt to make path independent.

2004-04-02  Chris Dunlap  <cdunlap@llnl.gov>

	* : Added official UCRL number.

	* munge.spec, src/etc/munge.init:
	  Changed daemon rpm (re)start behavior at install or upgrade.

2004-03-31  Chris Dunlap  <cdunlap@llnl.gov>

	* config/x_ac_debug.m4, src/munge/unmunge.c, src/munged/dec_v1.c,
	  src/munged/enc_v1.c, src/munged/zip.c:
	  Added -pedantic to --enable-debug CFLAGS.

2004-03-25  Chris Dunlap  <cdunlap@llnl.gov>

	* src/munged/munged.c (main):
	  Changed logfile priority from LOG_DEBUG to LOG_NOTICE (if NDEBUG).

	* munge.spec, config/Make-rpm.mk:
	  Changed tarball suffix from ".tgz" to ".tar.gz".

2004-03-24  Chris Dunlap  <cdunlap@llnl.gov>

	* configure.ac, config/x_ac_check_pthreads.m4,
	  config/x_ac_reentrant.m4, src/munged/Makefile.am:
	  Added configure test to determine how to link against pthreads.

	* src/munged/crypto_thread.c, src/munged/crypto_thread.h:
	  Removed ifdef for HAVE_LIBPTHREAD.

2004-03-19  Chris Dunlap  <cdunlap@llnl.gov>

	* src/libcommon/munge_msg.c, src/munge/unmunge.c, src/munged/conf.c:
	  Minor tweaks for FreeBSD 4.8.

2004-03-18  Chris Dunlap  <cdunlap@llnl.gov>

	* bootstrap: Force replacement of existing bootstrap-related files.

	* config/mkinstalldirs: Updated with latest version from automake-1.8.

	* config/compile, config/config.guess, config/config.sub,
	  config/depcomp, config/install-sh, config/ltmain.sh, config/missing:
	  Nuked and updated with latest versions via the bootstrap script.
	  Fixes bug where the ".so" suffix disappeared from shared lib names.

2004-03-17  Chris Dunlap  <cdunlap@llnl.gov>

	* : Re-bootstrap'd with autoconf-2.59, automake-1.8.3, libtool-1.5.2.

2004-03-16  Chris Dunlap  <cdunlap@llnl.gov>

	* src/munge/munge.c, src/munge/unmunge.c, src/munged/conf.c,
	  src/munged/cred.c: Added dead store removal protection (ie, memburn).

	* src/munge/read.c (read_data_from_file): Removed unnecessary memset().

2004-03-12  Chris Dunlap  <cdunlap@llnl.gov>

	* src/munged/dec_v1.c, src/munged/enc_v1.c, src/munged/zip.c:
	  Fixed gcc 3.3.3 (Debian 20040306) compiler warnings under "-O2".

	* configure.ac, config/x_ac_reentrant.m4, src/munged/Makefile.am:
	  Moved _REENTRANT to top-level "config.h".

2004-03-11  Chris Dunlap  <cdunlap@llnl.gov>

	* config/x_ac_check_cond_lib.m4, config/x_ac_check_peercred.m4,
	  config/x_ac_debug.m4, config/x_ac_gpl_licensed.m4,
	  config/x_ac_humor.m4, config/x_ac_meta.m4: Reformatted.

	* src/munged/Makefile.am: Added _REENTRANT def to munged CFLAGS.

	* configure.ac, config/x_ac_ltlibobjs.m4:
	  Removed munging of LIBOBJS & LTLIBOBJS for automake & libtool.
	  Refer to autoconf docs 15.6.4: AC_LIBOBJ vs. LIBOBJS.

	* configure.ac, config/x_ac_check_cond_lib.m4, src/libcommon/common.h,
	  src/libcommon/munge_defs.h, src/libcommon/munge_msg.c,
	  src/libmunge/decode.c, src/libmunge/munge.h, src/libmunge/strings.c,
	  src/munged/Makefile.am, src/munged/conf.c, src/munged/cred.c,
	  src/munged/cred.h, src/munged/dec_v1.c, src/munged/enc_v1.c,
	  src/munged/zip.c, src/munged/zip.h: Added support for compression.

	* src/munged/replay.c (replay_insert): Changed return codes.

	* config/x_ac_meta.m4: Added test for META file existence.

2004-03-05  Chris Dunlap  <cdunlap@llnl.gov>

	* config/ac_check_peercred.m4, config/ac_debug.m4,
	  config/ac_gpl_licensed.m4, config/ac_humor.m4,
	  config/ac_ltlibobjs.m4, config/ac_meta.m4:
	  Renamed to config/x_ac_*.m4 to prevent future potential
	  conflicts in the autoconf variable namespace.

	* config/ac_check_peercred.m4, config/ac_humor.m4:
	  Added autoconf caching support.

2004-03-04  Chris Dunlap  <cdunlap@llnl.gov>

	* README, munge.spec: Updated description.

2004-03-01  Chris Dunlap  <cdunlap@llnl.gov>

	* src/munge/munge.c, src/munge/unmunge.c:
	  Ignore EPIPE when closing output streams.

2004-02-13  Chris Dunlap  <cdunlap@llnl.gov>

	* src/libcommon/str.c, src/libcommon/str.h:
	  Removed strdump().  Added strhex().

2004-02-05  Chris Dunlap  <cdunlap@llnl.gov>

	* src/libmunge/encode.c, src/munge/read.c, src/munged/base64.c,
	  src/munged/base64.h, src/munged/cipher.c, src/munged/cipher.h,
	  src/munged/mac.c, src/munged/mac.h, src/munged/md.c, src/munged/md.h:
	  Pedantic tweaks for AIX compiler.

2004-01-30  Chris Dunlap  <cdunlap@llnl.gov>

	* src/munged/auth.c: Added support for getpeereid().

	* src/libmunge/ctx.c, src/libmunge/msg_client.c, src/munged/dec_v1.c,
	  src/munged/enc_v1.c, src/munged/munged.c:
	  Tweaked includes for FreeBSD 4.8.

	* configure.ac, config/ac_check_peercred.m4: Added checks for
	  HAVE_GETPEEREID, HAVE_SO_PEERCRED, and HAVE_STRUCT_STRRECVFD.

	* config/ac_debug.m4:
	  Replaced obsolete AC_HELP_STRING with AS_HELP_STRING.

2004-01-29  Chris Dunlap  <cdunlap@llnl.gov>

	* src/libmunge/msg_client.c, src/munge/munge.c, src/munge/unmunge.c,
	  src/munged/conf.c, src/munged/sock.c:
	  Tweaked for compiler warnings under AIX 5.1.

	* src/libcommon/munge_msg.h, src/munged/conf.h, src/munged/cred.h:
	  Replaced <stdint.h> with <inttypes.h> based on info from the
	  autoconf doc (section 5.6.1: Portability of Headers).

2004-01-28  Chris Dunlap  <cdunlap@llnl.gov>

	* : Re-bootstrap'd with autoconf-2.59, automake-1.8.2, libtool-1.5.2.

2004-01-27  Chris Dunlap  <cdunlap@llnl.gov>

	* src/libcommon/str.c, src/libcommon/str.h: Added memburn().

2004-01-15  Chris Dunlap  <cdunlap@llnl.gov>

	* src/libcommon/license.c: Updated copyright date range.

	* src/libcommon/munge_defs.h, src/libcommon/munge_msg.c
	  src/libcommon/munge_msg.h, src/libmunge/ctx.c,
	  src/libmunge/ctx.h, src/libmunge/decode.c,
	  src/libmunge/encode.c, src/libmunge/msg_client.c,
	  src/libmunge/munge.h, src/munge/unmunge.c, src/munged/cred.c,
	  src/munged/cred.h, src/munged/dec_v1.c, src/munged/enc_v1.c,
	  src/munged/msg_server.c, src/munged/msg_server.h:
	  Changed protocol between client (libmunge) and server (munged)
	  to allow credential data & metadata to be returned on error.

	* src/munge/unmunge.c (display_meta):
	  Added check for errors on the file stream "fp_meta".

2003-12-12  Chris Dunlap  <cdunlap@llnl.gov>

	* src/munged/msg_server.c (munge_msg_server_thread):
	  Fixed _munge_msg_recv() error from getting logged twice.

	* src/libcommon/munge_msg.c (_munge_msg_send, _munge_msg_recv):
	  Fixed error conditions that were not errno conditions.

2003-12-11  Chris Dunlap  <cdunlap@llnl.gov>

	* src/libcommon/munge_msg.c (_munge_msg_send):
	  Changed to use gather-writes.

	* src/libcommon/munge_defs.h:
	  Increased MUNGE_SOCKET_BACKLOG from 128 to 256.

2003-11-26  Chris Dunlap  <cdunlap@llnl.gov>

	* : Re-bootstrap'd with autoconf-2.57, automake-1.7.9, libtool-1.5.0a.

	* src/libcommon/munge_defs.h, src/munged/Makefile.am,
	  src/munged/conf.c, src/munged/cred.h, src/munged/dec_v1.c,
	  src/munged/hash.c, src/munged/hash.h, src/munged/munged.c,
	  src/munged/replay.c, src/munged/replay.h, src/munged/thread.c,
	  src/munged/thread.h, src/munged/timer.c, src/munged/timer.h:
	  Added support for replay detection/prevention.

2003-10-28  Chris Dunlap  <cdunlap@llnl.gov>

	* : Re-bootstrap'd with autoconf-2.57, automake-1.7.8, libtool-1.5.0a.

	* src/etc/Makefile.am: Added support for /etc/init.d/ (Debian).

2003-10-24  Chris Dunlap  <cdunlap@llnl.gov>

	* : Released 0.2.

2003-10-14  Chris Dunlap  <cdunlap@llnl.gov>

	* src/libcommon/munge_defs.h, src/munged/random.c:
	  Changed RANDOM_SEED_DEFAULT from "/dev/random" to "/dev/urandom".

	* src/munged/dec_v1.c (dec_v1_unpack_inner):
	  Fixed unaligned access on ia64 {gnats:303}.

	* src/munged/dec_v1.c, src/munged/enc_v1.c:
	  Fixed ia64 compiler warning that time_t "comparison is always false
	  due to limited range of data type".

2003-09-18  Chris Dunlap  <cdunlap@llnl.gov>

	* doc/credential_v1_format.txt, src/libcommon/munge_defs.h,
	  src/libmunge/ctx.c, src/libmunge/decode.c, src/libmunge/encode.c,
	  src/libmunge/munge.h, src/munge/munge.c, src/munge/unmunge.c,
	  src/munged/conf.c, src/munged/conf.h, src/munged/dec_v1.c,
	  src/munged/enc_v1.c: Added TTL back into credential (for replay).

	* src/libcommon/fd.c: Tweaked formatting.

2003-07-18  Chris Dunlap  <cdunlap@llnl.gov>

	* src/libcommon/munge_msg.c: Augmented err msgs once again.

2003-07-02  Chris Dunlap  <cdunlap@llnl.gov>

	* src/libcommon/munge_defs.h:
	  Increased MUNGE_SOCKET_BACKLOG from 64 to 128.

2003-06-27  Chris Dunlap  <cdunlap@llnl.gov>

	* src/libcommon/munge_msg.c:
	  Augmented err msgs with strerror() to track down failed fd_write_n().

2003-06-12  Chris Dunlap  <cdunlap@llnl.gov>

	* src/munged/conf.c (create_conf):
	  Changed default value for got_clock_skew flag to true.

2003-06-03  Chris Dunlap  <cdunlap@llnl.gov>

	* src/libcommon/munge_msg.c (_munge_msg_recv):
	  Fixed bug with unexpected message length assert.

2003-05-30  Chris Dunlap  <cdunlap@llnl.gov>

	* doc/credential-v1-format: Added.

2003-05-29  Chris Dunlap  <cdunlap@llnl.gov>

	* libcommon/munge_defs.h: Increased credential's salt from 56b to 64b.

	* src/libcommon/munge_msg.h, src/libmunge/ctx.c, src/libmunge/ctx.h,
	  src/libmunge/decode.c, src/libmunge/encode.c, src/libmunge/munge.h,
	  src/munge/unmunge.c, src/munged/conf.c, src/munged/conf.h,
	  src/munged/dec_v1.c, src/munged/enc_v1.c, src/munged/munged.c:
	  Added IP address where cred was encoded into the credential.
	  This breaks backwards-compatibility with existing credentials.
	  Added MUNGE_OPT_ADDR4 enum (and tweaked the enum values).

2003-05-22  Chris Dunlap  <cdunlap@llnl.gov>

	* src/libmunge/munge.h: Update docs for munge_decode() to reflect
	  that an additional NUL is appended to the returned buffer.

	* src/munge/munge.c, src/munge/unmunge.c:
	  Changed manner in which strtol() is checked for error.

	* src/libmunge/msg_client.c (_munge_msg_client_connect):
	  Changed client's connect() retry backoff from exponential to linear.

	* src/munged/munged.c (segv_handler): Added.

2003-05-16  Chris Dunlap  <cdunlap@llnl.gov>

	* src/libcommon/munge_defs.h:
	  Increased MUNGE_SOCKET_BACKLOG from 10 to 64.

	* src/libcommon/log.c, src/libcommon/log.h:
	  Added log_errno().  All callers changed.

2003-05-07  Chris Dunlap  <cdunlap@llnl.gov>

	* src/munged/dec_v1.c (dec_v1_validate_time):
	  Added a minimum negative clock skew of 1 second, since we were
	  encountering EMUNGE_CRED_REWOUND in spite of NTP's best efforts.

2003-05-06  Chris Dunlap  <cdunlap@llnl.gov>

	* : Added support for the "--enable-debug" configure script option.

	* src/etc/munge.init, src/libcommon/munge_defs.h, src/munged/conf.c,
	  src/munged/munged.c: Added munged F cmdline opt and daemon support.

	* src/munged/random.c (random_init): Added "seeding in progress" msg.

2003-05-03  Chris Dunlap  <cdunlap@llnl.gov>

	* HISTORY: Added.

	* src/munged/msg_server.c (err_v1_process_msg):
	  Fixed sending err msg with no body, but need to revisit this routine.

2003-05-02  Chris Dunlap  <cdunlap@llnl.gov>

	* : Removed dprintf() due to an interpositioning bug with a
	  GNU extension function named dprintf() -- who knew?!?

	* : Read PACKAGE/VERSION info from META file.

	* src/munge/munge.c, src/munge/unmunge.c, src/munged/conf.c:
	  Added V cmdline opt.

	* src/munge/unmunge.c (main): Fixed invalid read of free'd memory.

	* src/libmunge/decode.c (decode_rsp_v1):
	  Fixed dataless cred decode to match header (ie, no data is malloc'd).
	  Fixed overwrite of returned data buffer.

2003-04-30  Chris Dunlap  <cdunlap@llnl.gov>

	* : Released 0.1.

	* munge.spec: Tweaked description, pre/post/preun/postun, files.

	* : Added 'distclean-local' hook via Make-inc.mk.

	* : Added startup script.

2003-04-29  Chris Dunlap  <cdunlap@llnl.gov>

	* : Fixed compiler warnings under RH62 w/o -Wall.

2003-04-25  Chris Dunlap  <cdunlap@llnl.gov>

	* src/libmunge/munge.h, src/libmunge/strings.c, src/munged/enc_v1.c,
	  src/munged/lookup.c: Removed "half-mac" work-in-progress.

	* src/munge/munge.c, src/munge/unmunge.c: Tweaked "list" output.

	* src/munge/munge.c: Added c/C/m/M/z/Z cmdline opts.

	* src/munge/unmunge.c: Added t cmdline opt for setting TTL.
	  Added ENCODED, DECODED, CIPHER, MAC, ZIP metadata keys.

	* src/libmunge/munge.h, src/libmunge/ctx.c: Tweaked MUNGE_OPT_* enums.

	* src/libmunge/Makefile.am, src/libmunge/strings.c:
	  Added descriptive string arrays for enums.

2003-04-24  Chris Dunlap  <cdunlap@llnl.gov>

	* src/munge/unmunge.c: Changed t/T cmdline opts to k/K.

2003-04-23  Chris Dunlap  <cdunlap@llnl.gov>

	* src/munged/dec_v1.c: Ensured MUNGE_TTL_FOREVER never expires.

	* libcommon/munge_defs.h: Reduced credential's salt from 64b to 56b.

	* src/libmunge/decode.c, src/libmunge/encode.c, src/munged/dec_v1.c,
	  src/munged/enc_v1.c: Removed credential's TTL field.

	* : Cleanup of error propagation code.

2003-04-22  Chris Dunlap  <cdunlap@llnl.gov>

	* src/libcommon/munge_msg.h, src/munged/dec_v1.c, src/munged/enc_v1.c:
	  Changed cred's realm_len from uint32_t to uint8_t.

2003-04-18  Chris Dunlap  <cdunlap@llnl.gov>

	* src/libcommon/munge_defs.h, src/munged/conf.c:
	  Temporarily added MUNGED_RANDOM_SEED and MUNGED_SECRET_KEY defs.

	* src/libmunge/ctx.c, src/libmunge/munge.h, src/munge/munge.c:
	  Renamed munge_ctx_err() to munge_ctx_strerror().

	* : Committed munge_decode() support.

	* src/munged/md.c: Changed md_size() to return 0 on NULL ptr.
	* src/munged/mac.c: Changed mac_size() to return 0 on NULL ptr.
	* src/munged/cipher.c: Changed cipher_block_size(), cipher_iv_size(),
	  and cipher_key_size() to return 0 on NULL ptr.

	* src/munged/cipher.h: Added CIPHER_DECRYPT & CIPHER_ENCRYPT enums.

	* src/libcommon/str.c, src/libcommon/str.h: Added strdump().

	* src/libcommon/munge_defs.h:
	  Changed MUNGE_CRED_PREFIX & MUNGE_CRED_SUFFIX.

2003-04-08  Chris Dunlap  <cdunlap@llnl.gov>

	* : Committed munge_encode() support.

2003-02-18  Chris Dunlap  <cdunlap@llnl.gov>

	* : Changed #ifdef/#ifndef to #if where appropriate.

2003-02-16  Chris Dunlap  <cdunlap@llnl.gov>

	* : Added GPL_LICENSED preprocessor macro support.

2003-02-13  Chris Dunlap  <cdunlap@llnl.gov>

	* : Added munge/unmunge cmdline progs.

2003-02-03  Chris Dunlap  <cdunlap@llnl.gov>

	* src/libmunge/munge.c, src/libmunge/munge.h:
	  Tweaked API for munge_encode() and munge_decode().

2002-12-20  Chris Dunlap  <cdunlap@llnl.gov>

	* : Released 0.0.
<|MERGE_RESOLUTION|>--- conflicted
+++ resolved
@@ -1,4 +1,28 @@
-<<<<<<< HEAD
+2011-01-26  Chris Dunlap  <cdunlap@llnl.gov>
+
+	* : Fixed potential deadlock in munged that can occur if clients block
+	  while sending data (issue 1).  The wrappers for read() & write()
+	  implement a timeout by preceding the read/write calls with a poll().
+	  In addition, the client & server sockets have been made nonblocking
+	  to protect against spurious readiness notifications.  Throughput is
+	  degraded by ~5%.
+	* src/libcommon/munge_defs.h: Added MUNGE_SOCKET_TIMEOUT_MSECS.
+	* src/munged/job.c (job_accept): Set socket connection to client as
+	  nonblocking.
+	* src/libmunge/m_msg_client.c (_m_msg_client_connect):
+	  Set socket connection to server as nonblocking.
+	* src/libcommon/m_msg.c (m_msg_send, m_msg_recv): Added support for
+	  timing-out sent messages with fd_timed_write_iov() and received
+	  messages with fd_timed_read_n().
+	* src/libcommon/m_msg.c (_get_timeval): Added.
+	* src/libcommon/fd.c (fd_timed_read_n, fd_timed_write_n,
+	  fd_timed_write_iov, fd_is_nonblocking, _fd_get_poll_timeout): Added.
+	* src/libcommon/fd.c (fd_set_close_on_exec, fd_set_nonblocking):
+	  Replaced assert-check of "fd" parm with runtime-check.
+	* src/libcommon/fd.c (fd_write_n): Changed "buf" parm type to const.
+	* src/libcommon/fd.h: Updated prototypes.
+	* TODO: Updated.
+
 2011-01-20  Chris Dunlap  <cdunlap@llnl.gov>
 
 	* src/munged/gids.c: Renamed struct gids "lock" to "mutex".
@@ -106,110 +130,6 @@
 	* src/munged/md.h: Added prototype for md_init_subsystem().
 	* src/libmunge/munge.h: Added enums for MUNGE_CIPHER_LAST_ITEM,
 	  MUNGE_MAC_LAST_ITEM, and MUNGE_ZIP_LAST_ITEM.
-=======
-2011-01-25  Chris Dunlap  <cdunlap@llnl.gov>
-
-	* src/libcommon/fd.c (fd_timed_read_n, fd_timed_write_n,
-	  fd_timed_write_iov): Initialized msecs to -1 when do_skip_first_poll
-	  is enabled.  This eliminates the overhead of _fd_get_poll_timeout()
-	  when the read or write can complete in a single invocation, at the
-	  expense of 2 reads or writes when the poll timeout is 0.
-
-	* src/libcommon/fd.c (fd_timed_read_n, fd_timed_write_n,
-	  fd_timed_write_iov): Replaced call to fd_is_nonblocking() with
-	  "do_skip_first_poll" parm.  This eliminates the overhead of a
-	  function call and fcntl() at the expense of an additional function
-	  arg to determine whether the fd is nonblocking.  The old behavior
-	  can be preserved by passing "fd_is_nonblocking(fd)" for the new arg.
-	* src/libcommon/fd.h: Updated prototypes.
-	* src/libcommon/m_msg.c (m_msg_send):
-	  Updated call to fd_timed_write_iov().
-	* src/libcommon/m_msg.c (m_msg_recv):
-	  Updated call to fd_timed_read_n().
-
-	* src/libcommon/fd.c (fd_timed_read_n, fd_timed_write_n,
-	  fd_timed_write_iov): Added optimization to skip the poll() on the
-	  first iteration of the loop for nonblocking sockets.  This helps the
-	  case where the read or write can complete immediately and in a single
-	  invocation, thereby eliding the overhead of gettimeofday() + poll().
-	  This is safe for nonblocking sockets since the loop already handles
-	  EAGAIN to continue with the next iteration of the loop.
-
-	* src/libcommon/fd.h: Tweaked function comment wrt "nonblocking".
-
-	* src/libcommon/fd.c: Tweaked var def spacing.
-
-	* src/libcommon/fd.c (fd_write_n, fd_timed_write_n):
-	  Changed "buf" arg type to const.
-	* src/libcommon/fd.h: Updated prototypes.
-
-2011-01-24  Chris Dunlap  <cdunlap@llnl.gov>
-
-	* src/libcommon/fd.c: Tweaked spacing.
-
-	* src/libcommon/fd.c (fd_timed_write_iov): Fixed compiler warning for
-	  "pointer of type ‘void *’ used in arithmetic".
-
-	* src/libcommon/fd.c: Tweaked comment headers.
-
-2010-10-05  Chris Dunlap  <cdunlap@llnl.gov>
-
-	* src/munged/job.c (job_accept): Prevented continued execution of
-	  function if unable to set server's socket to client as nonblocking.
-
-	* src/libmunge/m_msg_client.c (_m_msg_client_connect):
-	  Fixed fd leak if unable to set client's socket as nonblocking.
-
-	* src/libcommon/fd.c, src/libcommon/fd.h: Re-ordered functions.
-
-	* TODO: Updated.
-
-	* src/libmunge/m_msg_client.c (_m_msg_client_connect):
-	  Set client's socket to server as nonblocking.
-
-	* src/libcommon/fd.c (fd_timed_write_iov): Added.
-	* src/libcommon/fd.h: Added prototype.
-	* src/libcommon/m_msg.c (m_msg_send): Replaced fd_timed_write_n() with
-	  fd_timed_write_iov().  Restoring writev() coalescing reclaims some of
-	  the lost throughput.
-
-	* src/libcommon/fd.h: Fixed prototype comment for fd_timed_write_n().
-
-2010-08-26  Chris Dunlap  <cdunlap@llnl.gov>
-
-	* src/libcommon/fd.c (fd_is_nonblocking):
-	  Changed return value to conditional expression.
-	* src/libcommon/fd.h (fd_is_nonblocking):
-	  Updated documentation for return value so true is now >0.
-
-	* src/libcommon/fd.c (fd_set_close_on_exec, fd_set_nonblocking):
-	  Replaced assert-check of "fd" parm with runtime-check.
-
-	* src/libcommon/fd.c (fd_is_nonblocking): Added.
-	* src/libcommon/fd.h: Added prototype.
-
-	* src/munged/job.c (job_accept): Added strerror() to err msg for
-	  fd_set_nonblocking() failure.
-
-2010-08-25  Chris Dunlap  <cdunlap@llnl.gov>
-
-	* : Fixed potential deadlock in munged that can occur if clients block
-	  while sending data (issue 1).  The wrappers for read() & write()
-	  implement a timeout by preceding the read/write call with a poll().
-	  The writev() coalescing of the message header & body has been
-	  replaced with two separate fd_timed_write_n()s (for simplicity).
-	  The client socket has been made nonblocking.	And the m_msg_send()
-	  check for max message length has been moved up to before the
-	  write()s.  Unfortunately, this commit degrades throughput by 20%.
-	* src/libcommon/m_msg.c (m_msg_send, m_msg_recv): Added support for
-	  timing-out sent messages with fd_timed_write_n() and received
-	  messages with fd_timed_read_n().
-	* src/libcommon/m_msg.c (_get_timeval): Added.
-	* src/libcommon/fd.c (fd_timed_read_n, fd_timed_write_n): Added.
-	* src/libcommon/fd.h: Added new prototypes.
-	* src/libcommon/munge_defs.h: Added MUNGE_SOCKET_TIMEOUT_MSECS.
-	* src/munged/job.c (job_accept): Set client socket as nonblocking.
->>>>>>> e0d51db9
 
 2010-07-14  Chris Dunlap  <cdunlap@llnl.gov>
 
